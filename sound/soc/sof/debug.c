// SPDX-License-Identifier: (GPL-2.0-only OR BSD-3-Clause)
//
// This file is provided under a dual BSD/GPLv2 license.  When using or
// redistributing this file, you may do so under either license.
//
// Copyright(c) 2018 Intel Corporation
//
// Author: Liam Girdwood <liam.r.girdwood@linux.intel.com>
//
// Generic debug routines used to export DSP MMIO and memories to userspace
// for firmware debugging.
//

#include <linux/debugfs.h>
#include <linux/io.h>
#include <linux/pm_runtime.h>
#include <sound/sof/ext_manifest.h>
#include <sound/sof/debug.h>
#include "sof-priv.h"
#include "ops.h"

static ssize_t sof_dfsentry_read(struct file *file, char __user *buffer,
				 size_t count, loff_t *ppos)
{
	struct snd_sof_dfsentry *dfse = file->private_data;
	struct snd_sof_dev *sdev = dfse->sdev;
	loff_t pos = *ppos;
	size_t size_ret;
	int skip = 0;
	int size;
	u8 *buf;

	size = dfse->size;

	/* validate position & count */
	if (pos < 0)
		return -EINVAL;
	if (pos >= size || !count)
		return 0;
	/* find the minimum. min() is not used since it adds sparse warnings */
	if (count > size - pos)
		count = size - pos;

	/* align io read start to u32 multiple */
	pos = ALIGN_DOWN(pos, 4);

	/* intermediate buffer size must be u32 multiple */
	size = ALIGN(count, 4);

	/* if start position is unaligned, read extra u32 */
	if (unlikely(pos != *ppos)) {
		skip = *ppos - pos;
		if (pos + size + 4 < dfse->size)
			size += 4;
	}

	buf = kzalloc(size, GFP_KERNEL);
	if (!buf)
		return -ENOMEM;

	if (dfse->type == SOF_DFSENTRY_TYPE_IOMEM) {
#if IS_ENABLED(CONFIG_SND_SOC_SOF_DEBUG_ENABLE_DEBUGFS_CACHE)
		/*
		 * If the DSP is active: copy from IO.
		 * If the DSP is suspended:
		 *	- Copy from IO if the memory is always accessible.
		 *	- Otherwise, copy from cached buffer.
		 */
		if (pm_runtime_active(sdev->dev) ||
		    dfse->access_type == SOF_DEBUGFS_ACCESS_ALWAYS) {
			memcpy_fromio(buf, dfse->io_mem + pos, size);
		} else {
			dev_info(sdev->dev,
				 "Copying cached debugfs data\n");
			memcpy(buf, dfse->cache_buf + pos, size);
		}
#else
		/* if the DSP is in D3 */
		if (!pm_runtime_active(sdev->dev) &&
		    dfse->access_type == SOF_DEBUGFS_ACCESS_D0_ONLY) {
			dev_err(sdev->dev,
				"error: debugfs entry cannot be read in DSP D3\n");
			kfree(buf);
			return -EINVAL;
		}

		memcpy_fromio(buf, dfse->io_mem + pos, size);
#endif
	} else {
		memcpy(buf, ((u8 *)(dfse->buf) + pos), size);
	}

	/* copy to userspace */
	size_ret = copy_to_user(buffer, buf + skip, count);

	kfree(buf);

	/* update count & position if copy succeeded */
	if (size_ret)
		return -EFAULT;

	*ppos = pos + count;

	return count;
}

static const struct file_operations sof_dfs_fops = {
	.open = simple_open,
	.read = sof_dfsentry_read,
	.llseek = default_llseek,
};

/* create FS entry for debug files that can expose DSP memories, registers */
static int snd_sof_debugfs_io_item(struct snd_sof_dev *sdev,
				   void __iomem *base, size_t size,
				   const char *name,
				   enum sof_debugfs_access_type access_type)
{
	struct snd_sof_dfsentry *dfse;

	if (!sdev)
		return -EINVAL;

	dfse = devm_kzalloc(sdev->dev, sizeof(*dfse), GFP_KERNEL);
	if (!dfse)
		return -ENOMEM;

	dfse->type = SOF_DFSENTRY_TYPE_IOMEM;
	dfse->io_mem = base;
	dfse->size = size;
	dfse->sdev = sdev;
	dfse->access_type = access_type;

#if IS_ENABLED(CONFIG_SND_SOC_SOF_DEBUG_ENABLE_DEBUGFS_CACHE)
	/*
	 * allocate cache buffer that will be used to save the mem window
	 * contents prior to suspend
	 */
	if (access_type == SOF_DEBUGFS_ACCESS_D0_ONLY) {
		dfse->cache_buf = devm_kzalloc(sdev->dev, size, GFP_KERNEL);
		if (!dfse->cache_buf)
			return -ENOMEM;
	}
#endif

	debugfs_create_file(name, 0444, sdev->debugfs_root, dfse,
			    &sof_dfs_fops);

	/* add to dfsentry list */
	list_add(&dfse->list, &sdev->dfsentry_list);

	return 0;
}

int snd_sof_debugfs_add_region_item_iomem(struct snd_sof_dev *sdev,
					  enum snd_sof_fw_blk_type blk_type, u32 offset,
					  size_t size, const char *name,
					  enum sof_debugfs_access_type access_type)
{
	int bar = snd_sof_dsp_get_bar_index(sdev, blk_type);

	if (bar < 0)
		return bar;

	return snd_sof_debugfs_io_item(sdev, sdev->bar[bar] + offset, size, name,
				       access_type);
}
EXPORT_SYMBOL_GPL(snd_sof_debugfs_add_region_item_iomem);

/* create FS entry for debug files to expose kernel memory */
int snd_sof_debugfs_buf_item(struct snd_sof_dev *sdev,
			     void *base, size_t size,
			     const char *name, mode_t mode)
{
	struct snd_sof_dfsentry *dfse;

	if (!sdev)
		return -EINVAL;

	dfse = devm_kzalloc(sdev->dev, sizeof(*dfse), GFP_KERNEL);
	if (!dfse)
		return -ENOMEM;

	dfse->type = SOF_DFSENTRY_TYPE_BUF;
	dfse->buf = base;
	dfse->size = size;
	dfse->sdev = sdev;

	debugfs_create_file(name, mode, sdev->debugfs_root, dfse,
			    &sof_dfs_fops);
	/* add to dfsentry list */
	list_add(&dfse->list, &sdev->dfsentry_list);

	return 0;
}
EXPORT_SYMBOL_GPL(snd_sof_debugfs_buf_item);

static int memory_info_update(struct snd_sof_dev *sdev, char *buf, size_t buff_size)
{
	struct sof_ipc_cmd_hdr msg = {
		.size = sizeof(struct sof_ipc_cmd_hdr),
		.cmd = SOF_IPC_GLB_DEBUG | SOF_IPC_DEBUG_MEM_USAGE,
	};
	struct sof_ipc_dbg_mem_usage *reply;
	int len;
	int ret;
	int i;

	reply = kmalloc(SOF_IPC_MSG_MAX_SIZE, GFP_KERNEL);
	if (!reply)
		return -ENOMEM;

	ret = pm_runtime_resume_and_get(sdev->dev);
	if (ret < 0 && ret != -EACCES) {
		dev_err(sdev->dev, "error: enabling device failed: %d\n", ret);
		goto error;
	}

	ret = sof_ipc_tx_message(sdev->ipc, &msg, msg.size, reply, SOF_IPC_MSG_MAX_SIZE);
	pm_runtime_mark_last_busy(sdev->dev);
	pm_runtime_put_autosuspend(sdev->dev);
	if (ret < 0 || reply->rhdr.error < 0) {
		ret = min(ret, reply->rhdr.error);
		dev_err(sdev->dev, "error: reading memory info failed, %d\n", ret);
		goto error;
	}

	if (struct_size(reply, elems, reply->num_elems) != reply->rhdr.hdr.size) {
		dev_err(sdev->dev, "error: invalid memory info ipc struct size, %d\n",
			reply->rhdr.hdr.size);
		ret = -EINVAL;
		goto error;
	}

	for (i = 0, len = 0; i < reply->num_elems; i++) {
		ret = scnprintf(buf + len, buff_size - len, "zone %d.%d used %#8x free %#8x\n",
				reply->elems[i].zone, reply->elems[i].id,
				reply->elems[i].used, reply->elems[i].free);
		if (ret < 0)
			goto error;
		len += ret;
	}

	ret = len;
error:
	kfree(reply);
	return ret;
}

static ssize_t memory_info_read(struct file *file, char __user *to, size_t count, loff_t *ppos)
{
	struct snd_sof_dfsentry *dfse = file->private_data;
	struct snd_sof_dev *sdev = dfse->sdev;
	int data_length;

	/* read memory info from FW only once for each file read */
	if (!*ppos) {
		dfse->buf_data_size = 0;
		data_length = memory_info_update(sdev, dfse->buf, dfse->size);
		if (data_length < 0)
			return data_length;
		dfse->buf_data_size = data_length;
	}

	return simple_read_from_buffer(to, count, ppos, dfse->buf, dfse->buf_data_size);
}

static int memory_info_open(struct inode *inode, struct file *file)
{
	struct snd_sof_dfsentry *dfse = inode->i_private;
	struct snd_sof_dev *sdev = dfse->sdev;

	file->private_data = dfse;

	/* allocate buffer memory only in first open run, to save memory when unused */
	if (!dfse->buf) {
		dfse->buf = devm_kmalloc(sdev->dev, PAGE_SIZE, GFP_KERNEL);
		if (!dfse->buf)
			return -ENOMEM;
		dfse->size = PAGE_SIZE;
	}

	return 0;
}

static const struct file_operations memory_info_fops = {
	.open = memory_info_open,
	.read = memory_info_read,
	.llseek = default_llseek,
};

int snd_sof_dbg_memory_info_init(struct snd_sof_dev *sdev)
{
	struct snd_sof_dfsentry *dfse;

	dfse = devm_kzalloc(sdev->dev, sizeof(*dfse), GFP_KERNEL);
	if (!dfse)
		return -ENOMEM;

	/* don't allocate buffer before first usage, to save memory when unused */
	dfse->type = SOF_DFSENTRY_TYPE_BUF;
	dfse->sdev = sdev;

	debugfs_create_file("memory_info", 0444, sdev->debugfs_root, dfse, &memory_info_fops);

	/* add to dfsentry list */
	list_add(&dfse->list, &sdev->dfsentry_list);
	return 0;
}
EXPORT_SYMBOL_GPL(snd_sof_dbg_memory_info_init);

int snd_sof_dbg_init(struct snd_sof_dev *sdev)
{
<<<<<<< HEAD
	struct snd_sof_pdata *plat_data = sdev->pdata;
	struct snd_sof_dsp_ops *ops = sof_ops(sdev);
=======
	const struct snd_sof_dsp_ops *ops = sof_ops(sdev);
	struct snd_sof_pdata *plat_data = sdev->pdata;
>>>>>>> 0c383648
	const struct snd_sof_debugfs_map *map;
	struct dentry *fw_profile;
	int i;
	int err;

	/* use "sof" as top level debugFS dir */
	sdev->debugfs_root = debugfs_create_dir("sof", NULL);

	/* expose firmware/topology prefix/names for test purposes */
	fw_profile = debugfs_create_dir("fw_profile", sdev->debugfs_root);

	debugfs_create_str("fw_path", 0444, fw_profile,
			   (char **)&plat_data->fw_filename_prefix);
<<<<<<< HEAD
	debugfs_create_str("fw_lib_path", 0444, fw_profile,
			   (char **)&plat_data->fw_lib_prefix);
=======
	/* library path is not valid for IPC3 */
	if (plat_data->ipc_type != SOF_IPC_TYPE_3) {
		/*
		 * fw_lib_prefix can be NULL if the vendor/platform does not
		 * support loadable libraries
		 */
		if (plat_data->fw_lib_prefix) {
			debugfs_create_str("fw_lib_path", 0444, fw_profile,
					   (char **)&plat_data->fw_lib_prefix);
		} else {
			static char *fw_lib_path;

			fw_lib_path = devm_kasprintf(sdev->dev, GFP_KERNEL,
						     "Not supported");
			if (!fw_lib_path)
				return -ENOMEM;

			debugfs_create_str("fw_lib_path", 0444, fw_profile,
					   (char **)&fw_lib_path);
		}
	}
>>>>>>> 0c383648
	debugfs_create_str("tplg_path", 0444, fw_profile,
			   (char **)&plat_data->tplg_filename_prefix);
	debugfs_create_str("fw_name", 0444, fw_profile,
			   (char **)&plat_data->fw_filename);
	debugfs_create_str("tplg_name", 0444, fw_profile,
			   (char **)&plat_data->tplg_filename);
	debugfs_create_u32("ipc_type", 0444, fw_profile,
			   (u32 *)&plat_data->ipc_type);

	/* init dfsentry list */
	INIT_LIST_HEAD(&sdev->dfsentry_list);

	/* create debugFS files for platform specific MMIO/DSP memories */
	for (i = 0; i < ops->debug_map_count; i++) {
		map = &ops->debug_map[i];

		err = snd_sof_debugfs_io_item(sdev, sdev->bar[map->bar] +
					      map->offset, map->size,
					      map->name, map->access_type);
		/* errors are only due to memory allocation, not debugfs */
		if (err < 0)
			return err;
	}

	return snd_sof_debugfs_buf_item(sdev, &sdev->fw_state,
					sizeof(sdev->fw_state),
					"fw_state", 0444);
}
EXPORT_SYMBOL_GPL(snd_sof_dbg_init);

void snd_sof_free_debug(struct snd_sof_dev *sdev)
{
	debugfs_remove_recursive(sdev->debugfs_root);
}
EXPORT_SYMBOL_GPL(snd_sof_free_debug);

static const struct soc_fw_state_info {
	enum sof_fw_state state;
	const char *name;
} fw_state_dbg[] = {
	{SOF_FW_BOOT_NOT_STARTED, "SOF_FW_BOOT_NOT_STARTED"},
	{SOF_DSPLESS_MODE, "SOF_DSPLESS_MODE"},
	{SOF_FW_BOOT_PREPARE, "SOF_FW_BOOT_PREPARE"},
	{SOF_FW_BOOT_IN_PROGRESS, "SOF_FW_BOOT_IN_PROGRESS"},
	{SOF_FW_BOOT_FAILED, "SOF_FW_BOOT_FAILED"},
	{SOF_FW_BOOT_READY_FAILED, "SOF_FW_BOOT_READY_FAILED"},
	{SOF_FW_BOOT_READY_OK, "SOF_FW_BOOT_READY_OK"},
	{SOF_FW_BOOT_COMPLETE, "SOF_FW_BOOT_COMPLETE"},
	{SOF_FW_CRASHED, "SOF_FW_CRASHED"},
};

static void snd_sof_dbg_print_fw_state(struct snd_sof_dev *sdev, const char *level)
{
	int i;

	for (i = 0; i < ARRAY_SIZE(fw_state_dbg); i++) {
		if (sdev->fw_state == fw_state_dbg[i].state) {
			dev_printk(level, sdev->dev, "fw_state: %s (%d)\n",
				   fw_state_dbg[i].name, i);
			return;
		}
	}

	dev_printk(level, sdev->dev, "fw_state: UNKNOWN (%d)\n", sdev->fw_state);
}

void snd_sof_dsp_dbg_dump(struct snd_sof_dev *sdev, const char *msg, u32 flags)
{
	char *level = (flags & SOF_DBG_DUMP_OPTIONAL) ? KERN_DEBUG : KERN_ERR;
	bool print_all = sof_debug_check_flag(SOF_DBG_PRINT_ALL_DUMPS);

	if (flags & SOF_DBG_DUMP_OPTIONAL && !print_all)
		return;

	if (sof_ops(sdev)->dbg_dump && !sdev->dbg_dump_printed) {
		dev_printk(level, sdev->dev,
			   "------------[ DSP dump start ]------------\n");
		if (msg)
			dev_printk(level, sdev->dev, "%s\n", msg);
		snd_sof_dbg_print_fw_state(sdev, level);
		sof_ops(sdev)->dbg_dump(sdev, flags);
		dev_printk(level, sdev->dev,
			   "------------[ DSP dump end ]------------\n");
		if (!print_all)
			sdev->dbg_dump_printed = true;
	} else if (msg) {
		dev_printk(level, sdev->dev, "%s\n", msg);
	}
}
EXPORT_SYMBOL(snd_sof_dsp_dbg_dump);

static void snd_sof_ipc_dump(struct snd_sof_dev *sdev)
{
	if (sof_ops(sdev)->ipc_dump  && !sdev->ipc_dump_printed) {
		dev_err(sdev->dev, "------------[ IPC dump start ]------------\n");
		sof_ops(sdev)->ipc_dump(sdev);
		dev_err(sdev->dev, "------------[ IPC dump end ]------------\n");
		if (!sof_debug_check_flag(SOF_DBG_PRINT_ALL_DUMPS))
			sdev->ipc_dump_printed = true;
	}
}

void snd_sof_handle_fw_exception(struct snd_sof_dev *sdev, const char *msg)
{
	if ((IS_ENABLED(CONFIG_SND_SOC_SOF_DEBUG_RETAIN_DSP_CONTEXT) ||
	    sof_debug_check_flag(SOF_DBG_RETAIN_CTX)) && !sdev->d3_prevented) {
		/* should we prevent DSP entering D3 ? */
		if (!sdev->ipc_dump_printed)
			dev_info(sdev->dev,
				 "Attempting to prevent DSP from entering D3 state to preserve context\n");

		if (pm_runtime_get_if_in_use(sdev->dev) == 1)
			sdev->d3_prevented = true;
	}

	/* dump vital information to the logs */
	snd_sof_ipc_dump(sdev);
	snd_sof_dsp_dbg_dump(sdev, msg, SOF_DBG_DUMP_REGS | SOF_DBG_DUMP_MBOX);
	sof_fw_trace_fw_crashed(sdev);
}
EXPORT_SYMBOL(snd_sof_handle_fw_exception);<|MERGE_RESOLUTION|>--- conflicted
+++ resolved
@@ -311,13 +311,8 @@
 
 int snd_sof_dbg_init(struct snd_sof_dev *sdev)
 {
-<<<<<<< HEAD
-	struct snd_sof_pdata *plat_data = sdev->pdata;
-	struct snd_sof_dsp_ops *ops = sof_ops(sdev);
-=======
 	const struct snd_sof_dsp_ops *ops = sof_ops(sdev);
 	struct snd_sof_pdata *plat_data = sdev->pdata;
->>>>>>> 0c383648
 	const struct snd_sof_debugfs_map *map;
 	struct dentry *fw_profile;
 	int i;
@@ -331,10 +326,6 @@
 
 	debugfs_create_str("fw_path", 0444, fw_profile,
 			   (char **)&plat_data->fw_filename_prefix);
-<<<<<<< HEAD
-	debugfs_create_str("fw_lib_path", 0444, fw_profile,
-			   (char **)&plat_data->fw_lib_prefix);
-=======
 	/* library path is not valid for IPC3 */
 	if (plat_data->ipc_type != SOF_IPC_TYPE_3) {
 		/*
@@ -356,7 +347,6 @@
 					   (char **)&fw_lib_path);
 		}
 	}
->>>>>>> 0c383648
 	debugfs_create_str("tplg_path", 0444, fw_profile,
 			   (char **)&plat_data->tplg_filename_prefix);
 	debugfs_create_str("fw_name", 0444, fw_profile,
