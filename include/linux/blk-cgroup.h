--- conflicted
+++ resolved
@@ -16,189 +16,6 @@
 
 #include <linux/types.h>
 
-<<<<<<< HEAD
-#define FC_APPID_LEN              129
-
-#ifdef CONFIG_BLK_CGROUP
-
-enum blkg_iostat_type {
-	BLKG_IOSTAT_READ,
-	BLKG_IOSTAT_WRITE,
-	BLKG_IOSTAT_DISCARD,
-
-	BLKG_IOSTAT_NR,
-};
-
-struct blkcg_gq;
-struct blkg_policy_data;
-
-struct blkcg {
-	struct cgroup_subsys_state	css;
-	spinlock_t			lock;
-	refcount_t			online_pin;
-
-	struct radix_tree_root		blkg_tree;
-	struct blkcg_gq	__rcu		*blkg_hint;
-	struct hlist_head		blkg_list;
-
-	struct blkcg_policy_data	*cpd[BLKCG_MAX_POLS];
-
-	struct list_head		all_blkcgs_node;
-#ifdef CONFIG_BLK_CGROUP_FC_APPID
-	char                            fc_app_id[FC_APPID_LEN];
-#endif
-#ifdef CONFIG_CGROUP_WRITEBACK
-	struct list_head		cgwb_list;
-#endif
-};
-
-struct blkg_iostat {
-	u64				bytes[BLKG_IOSTAT_NR];
-	u64				ios[BLKG_IOSTAT_NR];
-};
-
-struct blkg_iostat_set {
-	struct u64_stats_sync		sync;
-	struct blkg_iostat		cur;
-	struct blkg_iostat		last;
-};
-
-/* association between a blk cgroup and a request queue */
-struct blkcg_gq {
-	/* Pointer to the associated request_queue */
-	struct request_queue		*q;
-	struct list_head		q_node;
-	struct hlist_node		blkcg_node;
-	struct blkcg			*blkcg;
-
-	/* all non-root blkcg_gq's are guaranteed to have access to parent */
-	struct blkcg_gq			*parent;
-
-	/* reference count */
-	struct percpu_ref		refcnt;
-
-	/* is this blkg online? protected by both blkcg and q locks */
-	bool				online;
-
-	struct blkg_iostat_set __percpu	*iostat_cpu;
-	struct blkg_iostat_set		iostat;
-
-	struct blkg_policy_data		*pd[BLKCG_MAX_POLS];
-
-	spinlock_t			async_bio_lock;
-	struct bio_list			async_bios;
-	union {
-		struct work_struct	async_bio_work;
-		struct work_struct	free_work;
-	};
-
-	atomic_t			use_delay;
-	atomic64_t			delay_nsec;
-	atomic64_t			delay_start;
-	u64				last_delay;
-	int				last_use;
-
-	struct rcu_head			rcu_head;
-};
-
-extern struct cgroup_subsys_state * const blkcg_root_css;
-
-void blkcg_destroy_blkgs(struct blkcg *blkcg);
-void blkcg_schedule_throttle(struct request_queue *q, bool use_memdelay);
-void blkcg_maybe_throttle_current(void);
-
-static inline struct blkcg *css_to_blkcg(struct cgroup_subsys_state *css)
-{
-	return css ? container_of(css, struct blkcg, css) : NULL;
-}
-
-/**
- * bio_blkcg - grab the blkcg associated with a bio
- * @bio: target bio
- *
- * This returns the blkcg associated with a bio, %NULL if not associated.
- * Callers are expected to either handle %NULL or know association has been
- * done prior to calling this.
- */
-static inline struct blkcg *bio_blkcg(struct bio *bio)
-{
-	if (bio && bio->bi_blkg)
-		return bio->bi_blkg->blkcg;
-	return NULL;
-}
-
-static inline bool blk_cgroup_congested(void)
-{
-	struct cgroup_subsys_state *css;
-	bool ret = false;
-
-	rcu_read_lock();
-	css = kthread_blkcg();
-	if (!css)
-		css = task_css(current, io_cgrp_id);
-	while (css) {
-		if (atomic_read(&css->cgroup->congestion_count)) {
-			ret = true;
-			break;
-		}
-		css = css->parent;
-	}
-	rcu_read_unlock();
-	return ret;
-}
-
-/**
- * blkcg_parent - get the parent of a blkcg
- * @blkcg: blkcg of interest
- *
- * Return the parent blkcg of @blkcg.  Can be called anytime.
- */
-static inline struct blkcg *blkcg_parent(struct blkcg *blkcg)
-{
-	return css_to_blkcg(blkcg->css.parent);
-}
-
-/**
- * blkcg_pin_online - pin online state
- * @blkcg: blkcg of interest
- *
- * While pinned, a blkcg is kept online.  This is primarily used to
- * impedance-match blkg and cgwb lifetimes so that blkg doesn't go offline
- * while an associated cgwb is still active.
- */
-static inline void blkcg_pin_online(struct blkcg *blkcg)
-{
-	refcount_inc(&blkcg->online_pin);
-}
-
-/**
- * blkcg_unpin_online - unpin online state
- * @blkcg: blkcg of interest
- *
- * This is primarily used to impedance-match blkg and cgwb lifetimes so
- * that blkg doesn't go offline while an associated cgwb is still active.
- * When this count goes to zero, all active cgwbs have finished so the
- * blkcg can continue destruction by calling blkcg_destroy_blkgs().
- */
-static inline void blkcg_unpin_online(struct blkcg *blkcg)
-{
-	do {
-		if (!refcount_dec_and_test(&blkcg->online_pin))
-			break;
-		blkcg_destroy_blkgs(blkcg);
-		blkcg = blkcg_parent(blkcg);
-	} while (blkcg);
-}
-
-#else	/* CONFIG_BLK_CGROUP */
-
-struct blkcg {
-};
-
-struct blkcg_gq {
-};
-
-=======
 struct bio;
 struct cgroup_subsys_state;
 struct request_queue;
@@ -218,71 +35,12 @@
 
 #else	/* CONFIG_BLK_CGROUP */
 
->>>>>>> 88084a3d
 #define blkcg_root_css	((struct cgroup_subsys_state *)ERR_PTR(-EINVAL))
 
 static inline void blkcg_maybe_throttle_current(void) { }
 static inline bool blk_cgroup_congested(void) { return false; }
-<<<<<<< HEAD
-
-#ifdef CONFIG_BLOCK
-static inline void blkcg_schedule_throttle(struct request_queue *q, bool use_memdelay) { }
-static inline struct blkcg *bio_blkcg(struct bio *bio) { return NULL; }
-#endif /* CONFIG_BLOCK */
-
-#endif	/* CONFIG_BLK_CGROUP */
-
-#ifdef CONFIG_BLK_CGROUP_FC_APPID
-/*
- * Sets the fc_app_id field associted to blkcg
- * @app_id: application identifier
- * @cgrp_id: cgroup id
- * @app_id_len: size of application identifier
- */
-static inline int blkcg_set_fc_appid(char *app_id, u64 cgrp_id, size_t app_id_len)
-{
-	struct cgroup *cgrp;
-	struct cgroup_subsys_state *css;
-	struct blkcg *blkcg;
-	int ret  = 0;
-
-	if (app_id_len > FC_APPID_LEN)
-		return -EINVAL;
-
-	cgrp = cgroup_get_from_id(cgrp_id);
-	if (!cgrp)
-		return -ENOENT;
-	css = cgroup_get_e_css(cgrp, &io_cgrp_subsys);
-	if (!css) {
-		ret = -ENOENT;
-		goto out_cgrp_put;
-	}
-	blkcg = css_to_blkcg(css);
-	/*
-	 * There is a slight race condition on setting the appid.
-	 * Worst case an I/O may not find the right id.
-	 * This is no different from the I/O we let pass while obtaining
-	 * the vmid from the fabric.
-	 * Adding the overhead of a lock is not necessary.
-	 */
-	strlcpy(blkcg->fc_app_id, app_id, app_id_len);
-	css_put(css);
-out_cgrp_put:
-	cgroup_put(cgrp);
-	return ret;
-}
-
-/**
- * blkcg_get_fc_appid - get the fc app identifier associated with a bio
- * @bio: target bio
- *
- * On success return the fc_app_id, on failure return NULL
- */
-static inline char *blkcg_get_fc_appid(struct bio *bio)
-=======
 static inline void blkcg_schedule_throttle(struct request_queue *q, bool use_memdelay) { }
 static inline struct cgroup_subsys_state *bio_blkcg_css(struct bio *bio)
->>>>>>> 88084a3d
 {
 	return NULL;
 }
