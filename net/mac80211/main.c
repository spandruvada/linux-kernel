--- conflicted
+++ resolved
@@ -424,10 +424,7 @@
 	       BSS_CHANGED_ERP_SLOT;
 }
 
-<<<<<<< HEAD
-=======
 /* context: requires softirqs disabled */
->>>>>>> 8400291e
 void ieee80211_handle_queued_frames(struct ieee80211_local *local)
 {
 	struct sk_buff *skb;
