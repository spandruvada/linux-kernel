--- conflicted
+++ resolved
@@ -185,14 +185,9 @@
 	int flags = REQ_SYNC | REQ_IDLE;
 	struct bio *bio;
 
-<<<<<<< HEAD
 	bio = bio_alloc(iter->iomap.bdev, 1, REQ_OP_WRITE | flags, GFP_KERNEL);
-=======
-	bio = bio_alloc(GFP_KERNEL, 1);
 	fscrypt_set_bio_crypt_ctx(bio, inode, pos >> inode->i_blkbits,
 				  GFP_KERNEL);
-	bio_set_dev(bio, iter->iomap.bdev);
->>>>>>> cdaa1b19
 	bio->bi_iter.bi_sector = iomap_sector(&iter->iomap, pos);
 	bio->bi_private = dio;
 	bio->bi_end_io = iomap_dio_bio_end_io;
@@ -316,14 +311,9 @@
 			goto out;
 		}
 
-<<<<<<< HEAD
 		bio = bio_alloc(iomap->bdev, nr_pages, bio_opf, GFP_KERNEL);
-=======
-		bio = bio_alloc(GFP_KERNEL, nr_pages);
 		fscrypt_set_bio_crypt_ctx(bio, inode, pos >> inode->i_blkbits,
 					  GFP_KERNEL);
-		bio_set_dev(bio, iomap->bdev);
->>>>>>> cdaa1b19
 		bio->bi_iter.bi_sector = iomap_sector(iomap, pos);
 		bio->bi_write_hint = dio->iocb->ki_hint;
 		bio->bi_ioprio = dio->iocb->ki_ioprio;
