--- conflicted
+++ resolved
@@ -1445,10 +1445,7 @@
 		lp->lstats.tx_ints++;
 		spin_lock_irq(&lp->lock);
 		tc35815_txdone(dev);
-<<<<<<< HEAD
-=======
 		spin_unlock_irq(&lp->lock);
->>>>>>> 57d54889
 		if (ret < 0)
 			ret = 0;
 	}
