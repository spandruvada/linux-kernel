--- conflicted
+++ resolved
@@ -17,7 +17,8 @@
 {
 	int ret = 0;
 
-	if (!pasid_valid(min) || !pasid_valid(max) ||
+	if (min == IOMMU_PASID_INVALID ||
+	    max == IOMMU_PASID_INVALID ||
 	    min == 0 || max < min)
 		return -EINVAL;
 
@@ -26,30 +27,17 @@
 
 	mutex_lock(&iommu_sva_lock);
 	/* Is a PASID already associated with this mm? */
-<<<<<<< HEAD
 	if (mm_valid_pasid(mm)) {
-		if (mm->pasid < min || mm->pasid >= max)
-=======
-	if (pasid_valid(mm->pasid)) {
 		if (mm->pasid < min || mm->pasid > max)
->>>>>>> e51b4198
 			ret = -EOVERFLOW;
 		goto out;
 	}
 
-<<<<<<< HEAD
-	pasid = ioasid_alloc(&iommu_sva_pasid, min, max, mm);
-	if (pasid == INVALID_IOASID)
-		ret = -ENOMEM;
-	else
-		mm_pasid_set(mm, pasid);
-=======
 	ret = ida_alloc_range(&iommu_global_pasid_ida, min, max, GFP_KERNEL);
 	if (ret < min)
 		goto out;
 	mm->pasid = ret;
 	ret = 0;
->>>>>>> e51b4198
 out:
 	mutex_unlock(&iommu_sva_lock);
 	return ret;
@@ -225,7 +213,7 @@
 
 void mm_pasid_drop(struct mm_struct *mm)
 {
-	if (likely(!pasid_valid(mm->pasid)))
+	if (likely(!mm_valid_pasid(mm)))
 		return;
 
 	ida_free(&iommu_global_pasid_ida, mm->pasid);
