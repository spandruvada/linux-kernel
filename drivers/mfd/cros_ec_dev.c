--- conflicted
+++ resolved
@@ -99,13 +99,12 @@
 	{ .name = "cros-ec-wdt", }
 };
 
-<<<<<<< HEAD
 static const struct mfd_cell cros_ec_led_cells[] = {
 	{ .name = "cros-ec-led", },
-=======
+};
+
 static const struct mfd_cell cros_ec_keyboard_leds_cells[] = {
 	{ .name = "cros-keyboard-leds", },
->>>>>>> 970c3a6b
 };
 
 static const struct cros_feature_to_cells cros_subdevices[] = {
@@ -135,15 +134,14 @@
 		.num_cells	= ARRAY_SIZE(cros_ec_wdt_cells),
 	},
 	{
-<<<<<<< HEAD
 		.id		= EC_FEATURE_LED,
 		.mfd_cells	= cros_ec_led_cells,
 		.num_cells	= ARRAY_SIZE(cros_ec_led_cells),
-=======
+	},
+	{
 		.id		= EC_FEATURE_PWM_KEYB,
 		.mfd_cells	= cros_ec_keyboard_leds_cells,
 		.num_cells	= ARRAY_SIZE(cros_ec_keyboard_leds_cells),
->>>>>>> 970c3a6b
 	},
 };
 
