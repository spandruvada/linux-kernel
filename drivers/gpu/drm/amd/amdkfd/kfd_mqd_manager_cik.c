--- conflicted
+++ resolved
@@ -206,11 +206,7 @@
 	q->is_active = QUEUE_IS_ACTIVE(*q);
 }
 
-<<<<<<< HEAD
-static uint32_t read_doorbell_id(void *mqd)
-=======
 static bool check_preemption_failed(struct mqd_manager *mm, void *mqd)
->>>>>>> 0c383648
 {
 	struct cik_mqd *m = (struct cik_mqd *)mqd;
 
