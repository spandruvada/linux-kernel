--- conflicted
+++ resolved
@@ -348,23 +348,13 @@
 {
 	struct drm_device *dev = connector->dev;
 	struct drm_i915_private *dev_priv = to_i915(dev);
-<<<<<<< HEAD
-	int max_dotclk = dev_priv->max_dotclk_freq;
-=======
 	int max_dotclk = dev_priv->display.cdclk.max_dotclk_freq;
->>>>>>> 0c383648
 	enum drm_mode_status status;
 	int max_clock;
 
 	status = intel_cpu_transcoder_mode_valid(dev_priv, mode);
 	if (status != MODE_OK)
 		return status;
-<<<<<<< HEAD
-
-	if (mode->flags & DRM_MODE_FLAG_DBLSCAN)
-		return MODE_NO_DBLESCAN;
-=======
->>>>>>> 0c383648
 
 	if (mode->clock < 25000)
 		return MODE_CLOCK_LOW;
