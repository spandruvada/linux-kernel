/* SPDX-License-Identifier: MIT */
/*
 * Copyright © 2019 Intel Corporation
 */

#ifndef __INTEL_GT__
#define __INTEL_GT__

#include "intel_engine_types.h"
#include "intel_gt_types.h"
#include "intel_reset.h"

struct drm_i915_private;
struct drm_printer;

/*
 * Check that the GT is a graphics GT and has an IP version within the
 * specified range (inclusive).
 */
#define IS_GFX_GT_IP_RANGE(gt, from, until) ( \
	BUILD_BUG_ON_ZERO((from) < IP_VER(2, 0)) + \
	BUILD_BUG_ON_ZERO((until) < (from)) + \
	((gt)->type != GT_MEDIA && \
	 GRAPHICS_VER_FULL((gt)->i915) >= (from) && \
	 GRAPHICS_VER_FULL((gt)->i915) <= (until)))

/*
 * Check that the GT is a media GT and has an IP version within the
 * specified range (inclusive).
 *
 * Only usable on platforms with a standalone media design (i.e., IP version 13
 * and higher).
 */
#define IS_MEDIA_GT_IP_RANGE(gt, from, until) ( \
	BUILD_BUG_ON_ZERO((from) < IP_VER(13, 0)) + \
	BUILD_BUG_ON_ZERO((until) < (from)) + \
	((gt) && (gt)->type == GT_MEDIA && \
	 MEDIA_VER_FULL((gt)->i915) >= (from) && \
	 MEDIA_VER_FULL((gt)->i915) <= (until)))

/*
 * Check that the GT is a graphics GT with a specific IP version and has
 * a stepping in the range [from, until).  The lower stepping bound is
 * inclusive, the upper bound is exclusive.  The most common use-case of this
 * macro is for checking bounds for workarounds, which usually have a stepping
 * ("from") at which the hardware issue is first present and another stepping
 * ("until") at which a hardware fix is present and the software workaround is
 * no longer necessary.  E.g.,
 *
 *    IS_GFX_GT_IP_STEP(gt, IP_VER(12, 70), STEP_A0, STEP_B0)
 *    IS_GFX_GT_IP_STEP(gt, IP_VER(12, 71), STEP_B1, STEP_FOREVER)
 *
 * "STEP_FOREVER" can be passed as "until" for workarounds that have no upper
 * stepping bound for the specified IP version.
 */
#define IS_GFX_GT_IP_STEP(gt, ipver, from, until) ( \
	BUILD_BUG_ON_ZERO((until) <= (from)) + \
	(IS_GFX_GT_IP_RANGE((gt), (ipver), (ipver)) && \
	 IS_GRAPHICS_STEP((gt)->i915, (from), (until))))

/*
 * Check that the GT is a media GT with a specific IP version and has
 * a stepping in the range [from, until).  The lower stepping bound is
 * inclusive, the upper bound is exclusive.  The most common use-case of this
 * macro is for checking bounds for workarounds, which usually have a stepping
 * ("from") at which the hardware issue is first present and another stepping
 * ("until") at which a hardware fix is present and the software workaround is
 * no longer necessary.  "STEP_FOREVER" can be passed as "until" for
 * workarounds that have no upper stepping bound for the specified IP version.
 *
 * This macro may only be used to match on platforms that have a standalone
 * media design (i.e., media version 13 or higher).
 */
#define IS_MEDIA_GT_IP_STEP(gt, ipver, from, until) ( \
	BUILD_BUG_ON_ZERO((until) <= (from)) + \
	(IS_MEDIA_GT_IP_RANGE((gt), (ipver), (ipver)) && \
	 IS_MEDIA_STEP((gt)->i915, (from), (until))))

#define GT_TRACE(gt, fmt, ...) do {					\
	const struct intel_gt *gt__ __maybe_unused = (gt);		\
	GEM_TRACE("%s " fmt, dev_name(gt__->i915->drm.dev),		\
		  ##__VA_ARGS__);					\
} while (0)

static inline bool gt_is_root(struct intel_gt *gt)
{
	return !gt->info.id;
}

bool intel_gt_needs_wa_16018031267(struct intel_gt *gt);
bool intel_gt_needs_wa_22016122933(struct intel_gt *gt);

#define NEEDS_FASTCOLOR_BLT_WABB(engine) ( \
	intel_gt_needs_wa_16018031267(engine->gt) && \
	engine->class == COPY_ENGINE_CLASS && engine->instance == 0)

static inline struct intel_gt *uc_to_gt(struct intel_uc *uc)
{
	return container_of(uc, struct intel_gt, uc);
}

static inline struct intel_gt *guc_to_gt(struct intel_guc *guc)
{
	return container_of(guc, struct intel_gt, uc.guc);
}

static inline struct intel_gt *huc_to_gt(struct intel_huc *huc)
{
	return container_of(huc, struct intel_gt, uc.huc);
}

static inline struct intel_gt *gsc_uc_to_gt(struct intel_gsc_uc *gsc_uc)
{
	return container_of(gsc_uc, struct intel_gt, uc.gsc);
}

static inline struct intel_gt *gsc_to_gt(struct intel_gsc *gsc)
{
	return container_of(gsc, struct intel_gt, gsc);
}

static inline struct drm_i915_private *guc_to_i915(struct intel_guc *guc)
{
	return guc_to_gt(guc)->i915;
}

<<<<<<< HEAD
=======
static inline struct intel_guc *gt_to_guc(struct intel_gt *gt)
{
	return &gt->uc.guc;
}

>>>>>>> 0c383648
void intel_gt_common_init_early(struct intel_gt *gt);
int intel_root_gt_init_early(struct drm_i915_private *i915);
int intel_gt_assign_ggtt(struct intel_gt *gt);
int intel_gt_init_mmio(struct intel_gt *gt);
int __must_check intel_gt_init_hw(struct intel_gt *gt);
int intel_gt_init(struct intel_gt *gt);
void intel_gt_driver_register(struct intel_gt *gt);

void intel_gt_driver_unregister(struct intel_gt *gt);
void intel_gt_driver_remove(struct intel_gt *gt);
void intel_gt_driver_release(struct intel_gt *gt);
void intel_gt_driver_late_release_all(struct drm_i915_private *i915);

int intel_gt_wait_for_idle(struct intel_gt *gt, long timeout);

void intel_gt_check_and_clear_faults(struct intel_gt *gt);
i915_reg_t intel_gt_perf_limit_reasons_reg(struct intel_gt *gt);
void intel_gt_clear_error_registers(struct intel_gt *gt,
				    intel_engine_mask_t engine_mask);

void intel_gt_flush_ggtt_writes(struct intel_gt *gt);
void intel_gt_chipset_flush(struct intel_gt *gt);

static inline u32 intel_gt_scratch_offset(const struct intel_gt *gt,
					  enum intel_gt_scratch_field field)
{
	return i915_ggtt_offset(gt->scratch) + field;
}

static inline bool intel_gt_has_unrecoverable_error(const struct intel_gt *gt)
{
	return test_bit(I915_WEDGED_ON_INIT, &gt->reset.flags) ||
	       test_bit(I915_WEDGED_ON_FINI, &gt->reset.flags);
}

static inline bool intel_gt_is_wedged(const struct intel_gt *gt)
{
	GEM_BUG_ON(intel_gt_has_unrecoverable_error(gt) &&
		   !test_bit(I915_WEDGED, &gt->reset.flags));

	return unlikely(test_bit(I915_WEDGED, &gt->reset.flags));
}

int intel_gt_probe_all(struct drm_i915_private *i915);
int intel_gt_tiles_init(struct drm_i915_private *i915);
void intel_gt_release_all(struct drm_i915_private *i915);

#define for_each_gt(gt__, i915__, id__) \
	for ((id__) = 0; \
	     (id__) < I915_MAX_GT; \
	     (id__)++) \
		for_each_if(((gt__) = (i915__)->gt[(id__)]))

/* Simple iterator over all initialised engines */
#define for_each_engine(engine__, gt__, id__) \
	for ((id__) = 0; \
	     (id__) < I915_NUM_ENGINES; \
	     (id__)++) \
		for_each_if ((engine__) = (gt__)->engine[(id__)])

/* Iterator over subset of engines selected by mask */
#define for_each_engine_masked(engine__, gt__, mask__, tmp__) \
	for ((tmp__) = (mask__) & (gt__)->info.engine_mask; \
	     (tmp__) ? \
	     ((engine__) = (gt__)->engine[__mask_next_bit(tmp__)]), 1 : \
	     0;)

void intel_gt_info_print(const struct intel_gt_info *info,
			 struct drm_printer *p);

void intel_gt_watchdog_work(struct work_struct *work);

enum i915_map_type intel_gt_coherent_map_type(struct intel_gt *gt,
					      struct drm_i915_gem_object *obj,
					      bool always_coherent);

void intel_gt_bind_context_set_ready(struct intel_gt *gt);
void intel_gt_bind_context_set_unready(struct intel_gt *gt);
bool intel_gt_is_bind_context_ready(struct intel_gt *gt);
#endif /* __INTEL_GT_H__ */<|MERGE_RESOLUTION|>--- conflicted
+++ resolved
@@ -124,14 +124,11 @@
 	return guc_to_gt(guc)->i915;
 }
 
-<<<<<<< HEAD
-=======
 static inline struct intel_guc *gt_to_guc(struct intel_gt *gt)
 {
 	return &gt->uc.guc;
 }
 
->>>>>>> 0c383648
 void intel_gt_common_init_early(struct intel_gt *gt);
 int intel_root_gt_init_early(struct drm_i915_private *i915);
 int intel_gt_assign_ggtt(struct intel_gt *gt);
