// SPDX-License-Identifier: LGPL-2.1+
/*
 * Copyright (C) 2003 David Brownell
 */

#include <linux/errno.h>
#include <linux/kernel.h>
#include <linux/module.h>
#include <linux/list.h>
#include <linux/string.h>
#include <linux/device.h>
#include <linux/nls.h>

#include <linux/usb/ch9.h>
#include <linux/usb/gadget.h>


/**
 * usb_gadget_get_string - fill out a string descriptor 
 * @table: of c strings encoded using UTF-8
 * @id: string id, from low byte of wValue in get string descriptor
 * @buf: at least 256 bytes, must be 16-bit aligned
 *
 * Finds the UTF-8 string matching the ID, and converts it into a
 * string descriptor in utf16-le.
 * Returns length of descriptor (always even) or negative errno
 *
 * If your driver needs stings in multiple languages, you'll probably
 * "switch (wIndex) { ... }"  in your ep0 string descriptor logic,
 * using this routine after choosing which set of UTF-8 strings to use.
 * Note that US-ASCII is a strict subset of UTF-8; any string bytes with
 * the eighth bit set will be multibyte UTF-8 characters, not ISO-8859/1
 * characters (which are also widely used in C strings).
 */
int
usb_gadget_get_string (const struct usb_gadget_strings *table, int id, u8 *buf)
{
	struct usb_string	*s;
	int			len;

	/* descriptor 0 has the language id */
	if (id == 0) {
		buf [0] = 4;
		buf [1] = USB_DT_STRING;
		buf [2] = (u8) table->language;
		buf [3] = (u8) (table->language >> 8);
		return 4;
	}
	for (s = table->strings; s && s->s; s++)
		if (s->id == id)
			break;

	/* unrecognized: stall. */
	if (!s || !s->s)
		return -EINVAL;

	/* string descriptors have length, tag, then UTF16-LE text */
	len = min ((size_t) 126, strlen (s->s));
	len = utf8s_to_utf16s(s->s, len, UTF16_LITTLE_ENDIAN,
			(wchar_t *) &buf[2], 126);
	if (len < 0)
		return -EINVAL;
	buf [0] = (len + 1) * 2;
	buf [1] = USB_DT_STRING;
	return buf [0];
}
EXPORT_SYMBOL_GPL(usb_gadget_get_string);

/**
 * usb_validate_langid - validate usb language identifiers
<<<<<<< HEAD
 * @lang: usb language identifier
=======
 * @langid: usb language identifier
>>>>>>> 84569f32
 *
 * Returns true for valid language identifier, otherwise false.
 */
bool usb_validate_langid(u16 langid)
{
	u16 primary_lang = langid & 0x3ff;	/* bit [9:0] */
	u16 sub_lang = langid >> 10;		/* bit [15:10] */

	switch (primary_lang) {
	case 0:
	case 0x62 ... 0xfe:
	case 0x100 ... 0x3ff:
		return false;
	}
	if (!sub_lang)
		return false;

	return true;
}
EXPORT_SYMBOL_GPL(usb_validate_langid);<|MERGE_RESOLUTION|>--- conflicted
+++ resolved
@@ -68,11 +68,7 @@
 
 /**
  * usb_validate_langid - validate usb language identifiers
-<<<<<<< HEAD
- * @lang: usb language identifier
-=======
  * @langid: usb language identifier
->>>>>>> 84569f32
  *
  * Returns true for valid language identifier, otherwise false.
  */
