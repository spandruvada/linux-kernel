/*
 * This file is subject to the terms and conditions of the GNU General Public
 * License.  See the file "COPYING" in the main directory of this archive
 * for more details.
 *
 * KVM/MIPS MMU handling in the KVM module.
 *
 * Copyright (C) 2012  MIPS Technologies, Inc.  All rights reserved.
 * Authors: Sanjay Lal <sanjayl@kymasys.com>
 */

#include <linux/highmem.h>
#include <linux/kvm_host.h>
#include <linux/uaccess.h>
#include <asm/mmu_context.h>
#include <asm/pgalloc.h>

/*
 * KVM_MMU_CACHE_MIN_PAGES is the number of GPA page table translation levels
 * for which pages need to be cached.
 */
#if defined(__PAGETABLE_PMD_FOLDED)
#define KVM_MMU_CACHE_MIN_PAGES 1
#else
#define KVM_MMU_CACHE_MIN_PAGES 2
#endif

void kvm_mmu_free_memory_caches(struct kvm_vcpu *vcpu)
{
	kvm_mmu_free_memory_cache(&vcpu->arch.mmu_page_cache);
}

/**
 * kvm_pgd_init() - Initialise KVM GPA page directory.
 * @page:	Pointer to page directory (PGD) for KVM GPA.
 *
 * Initialise a KVM GPA page directory with pointers to the invalid table, i.e.
 * representing no mappings. This is similar to pgd_init(), however it
 * initialises all the page directory pointers, not just the ones corresponding
 * to the userland address space (since it is for the guest physical address
 * space rather than a virtual address space).
 */
static void kvm_pgd_init(void *page)
{
	unsigned long *p, *end;
	unsigned long entry;

#ifdef __PAGETABLE_PMD_FOLDED
	entry = (unsigned long)invalid_pte_table;
#else
	entry = (unsigned long)invalid_pmd_table;
#endif

	p = (unsigned long *)page;
	end = p + PTRS_PER_PGD;

	do {
		p[0] = entry;
		p[1] = entry;
		p[2] = entry;
		p[3] = entry;
		p[4] = entry;
		p += 8;
		p[-3] = entry;
		p[-2] = entry;
		p[-1] = entry;
	} while (p != end);
}

/**
 * kvm_pgd_alloc() - Allocate and initialise a KVM GPA page directory.
 *
 * Allocate a blank KVM GPA page directory (PGD) for representing guest physical
 * to host physical page mappings.
 *
 * Returns:	Pointer to new KVM GPA page directory.
 *		NULL on allocation failure.
 */
pgd_t *kvm_pgd_alloc(void)
{
	pgd_t *ret;

	ret = (pgd_t *)__get_free_pages(GFP_KERNEL, PGD_TABLE_ORDER);
	if (ret)
		kvm_pgd_init(ret);

	return ret;
}

/**
 * kvm_mips_walk_pgd() - Walk page table with optional allocation.
 * @pgd:	Page directory pointer.
 * @addr:	Address to index page table using.
 * @cache:	MMU page cache to allocate new page tables from, or NULL.
 *
 * Walk the page tables pointed to by @pgd to find the PTE corresponding to the
 * address @addr. If page tables don't exist for @addr, they will be created
 * from the MMU cache if @cache is not NULL.
 *
 * Returns:	Pointer to pte_t corresponding to @addr.
 *		NULL if a page table doesn't exist for @addr and !@cache.
 *		NULL if a page table allocation failed.
 */
static pte_t *kvm_mips_walk_pgd(pgd_t *pgd, struct kvm_mmu_memory_cache *cache,
				unsigned long addr)
{
	p4d_t *p4d;
	pud_t *pud;
	pmd_t *pmd;

	pgd += pgd_index(addr);
	if (pgd_none(*pgd)) {
		/* Not used on MIPS yet */
		BUG();
		return NULL;
	}
	p4d = p4d_offset(pgd, addr);
	pud = pud_offset(p4d, addr);
	if (pud_none(*pud)) {
		pmd_t *new_pmd;

		if (!cache)
			return NULL;
		new_pmd = kvm_mmu_memory_cache_alloc(cache);
		pmd_init(new_pmd);
		pud_populate(NULL, pud, new_pmd);
	}
	pmd = pmd_offset(pud, addr);
	if (pmd_none(*pmd)) {
		pte_t *new_pte;

		if (!cache)
			return NULL;
		new_pte = kvm_mmu_memory_cache_alloc(cache);
		clear_page(new_pte);
		pmd_populate_kernel(NULL, pmd, new_pte);
	}
	return pte_offset_kernel(pmd, addr);
}

/* Caller must hold kvm->mm_lock */
static pte_t *kvm_mips_pte_for_gpa(struct kvm *kvm,
				   struct kvm_mmu_memory_cache *cache,
				   unsigned long addr)
{
	return kvm_mips_walk_pgd(kvm->arch.gpa_mm.pgd, cache, addr);
}

/*
 * kvm_mips_flush_gpa_{pte,pmd,pud,pgd,pt}.
 * Flush a range of guest physical address space from the VM's GPA page tables.
 */

static bool kvm_mips_flush_gpa_pte(pte_t *pte, unsigned long start_gpa,
				   unsigned long end_gpa)
{
	int i_min = pte_index(start_gpa);
	int i_max = pte_index(end_gpa);
	bool safe_to_remove = (i_min == 0 && i_max == PTRS_PER_PTE - 1);
	int i;

	for (i = i_min; i <= i_max; ++i) {
		if (!pte_present(pte[i]))
			continue;

		set_pte(pte + i, __pte(0));
	}
	return safe_to_remove;
}

static bool kvm_mips_flush_gpa_pmd(pmd_t *pmd, unsigned long start_gpa,
				   unsigned long end_gpa)
{
	pte_t *pte;
	unsigned long end = ~0ul;
	int i_min = pmd_index(start_gpa);
	int i_max = pmd_index(end_gpa);
	bool safe_to_remove = (i_min == 0 && i_max == PTRS_PER_PMD - 1);
	int i;

	for (i = i_min; i <= i_max; ++i, start_gpa = 0) {
		if (!pmd_present(pmd[i]))
			continue;

		pte = pte_offset_kernel(pmd + i, 0);
		if (i == i_max)
			end = end_gpa;

		if (kvm_mips_flush_gpa_pte(pte, start_gpa, end)) {
			pmd_clear(pmd + i);
			pte_free_kernel(NULL, pte);
		} else {
			safe_to_remove = false;
		}
	}
	return safe_to_remove;
}

static bool kvm_mips_flush_gpa_pud(pud_t *pud, unsigned long start_gpa,
				   unsigned long end_gpa)
{
	pmd_t *pmd;
	unsigned long end = ~0ul;
	int i_min = pud_index(start_gpa);
	int i_max = pud_index(end_gpa);
	bool safe_to_remove = (i_min == 0 && i_max == PTRS_PER_PUD - 1);
	int i;

	for (i = i_min; i <= i_max; ++i, start_gpa = 0) {
		if (!pud_present(pud[i]))
			continue;

		pmd = pmd_offset(pud + i, 0);
		if (i == i_max)
			end = end_gpa;

		if (kvm_mips_flush_gpa_pmd(pmd, start_gpa, end)) {
			pud_clear(pud + i);
			pmd_free(NULL, pmd);
		} else {
			safe_to_remove = false;
		}
	}
	return safe_to_remove;
}

static bool kvm_mips_flush_gpa_pgd(pgd_t *pgd, unsigned long start_gpa,
				   unsigned long end_gpa)
{
	p4d_t *p4d;
	pud_t *pud;
	unsigned long end = ~0ul;
	int i_min = pgd_index(start_gpa);
	int i_max = pgd_index(end_gpa);
	bool safe_to_remove = (i_min == 0 && i_max == PTRS_PER_PGD - 1);
	int i;

	for (i = i_min; i <= i_max; ++i, start_gpa = 0) {
		if (!pgd_present(pgd[i]))
			continue;

		p4d = p4d_offset(pgd, 0);
		pud = pud_offset(p4d + i, 0);
		if (i == i_max)
			end = end_gpa;

		if (kvm_mips_flush_gpa_pud(pud, start_gpa, end)) {
			pgd_clear(pgd + i);
			pud_free(NULL, pud);
		} else {
			safe_to_remove = false;
		}
	}
	return safe_to_remove;
}

/**
 * kvm_mips_flush_gpa_pt() - Flush a range of guest physical addresses.
 * @kvm:	KVM pointer.
 * @start_gfn:	Guest frame number of first page in GPA range to flush.
 * @end_gfn:	Guest frame number of last page in GPA range to flush.
 *
 * Flushes a range of GPA mappings from the GPA page tables.
 *
 * The caller must hold the @kvm->mmu_lock spinlock.
 *
 * Returns:	Whether its safe to remove the top level page directory because
 *		all lower levels have been removed.
 */
bool kvm_mips_flush_gpa_pt(struct kvm *kvm, gfn_t start_gfn, gfn_t end_gfn)
{
	return kvm_mips_flush_gpa_pgd(kvm->arch.gpa_mm.pgd,
				      start_gfn << PAGE_SHIFT,
				      end_gfn << PAGE_SHIFT);
}

#define BUILD_PTE_RANGE_OP(name, op)					\
static int kvm_mips_##name##_pte(pte_t *pte, unsigned long start,	\
				 unsigned long end)			\
{									\
	int ret = 0;							\
	int i_min = pte_index(start);				\
	int i_max = pte_index(end);					\
	int i;								\
	pte_t old, new;							\
									\
	for (i = i_min; i <= i_max; ++i) {				\
		if (!pte_present(pte[i]))				\
			continue;					\
									\
		old = pte[i];						\
		new = op(old);						\
		if (pte_val(new) == pte_val(old))			\
			continue;					\
		set_pte(pte + i, new);					\
		ret = 1;						\
	}								\
	return ret;							\
}									\
									\
/* returns true if anything was done */					\
static int kvm_mips_##name##_pmd(pmd_t *pmd, unsigned long start,	\
				 unsigned long end)			\
{									\
	int ret = 0;							\
	pte_t *pte;							\
	unsigned long cur_end = ~0ul;					\
	int i_min = pmd_index(start);				\
	int i_max = pmd_index(end);					\
	int i;								\
									\
	for (i = i_min; i <= i_max; ++i, start = 0) {			\
		if (!pmd_present(pmd[i]))				\
			continue;					\
									\
		pte = pte_offset_kernel(pmd + i, 0);				\
		if (i == i_max)						\
			cur_end = end;					\
									\
		ret |= kvm_mips_##name##_pte(pte, start, cur_end);	\
	}								\
	return ret;							\
}									\
									\
static int kvm_mips_##name##_pud(pud_t *pud, unsigned long start,	\
				 unsigned long end)			\
{									\
	int ret = 0;							\
	pmd_t *pmd;							\
	unsigned long cur_end = ~0ul;					\
	int i_min = pud_index(start);				\
	int i_max = pud_index(end);					\
	int i;								\
									\
	for (i = i_min; i <= i_max; ++i, start = 0) {			\
		if (!pud_present(pud[i]))				\
			continue;					\
									\
		pmd = pmd_offset(pud + i, 0);				\
		if (i == i_max)						\
			cur_end = end;					\
									\
		ret |= kvm_mips_##name##_pmd(pmd, start, cur_end);	\
	}								\
	return ret;							\
}									\
									\
static int kvm_mips_##name##_pgd(pgd_t *pgd, unsigned long start,	\
				 unsigned long end)			\
{									\
	int ret = 0;							\
	p4d_t *p4d;							\
	pud_t *pud;							\
	unsigned long cur_end = ~0ul;					\
	int i_min = pgd_index(start);					\
	int i_max = pgd_index(end);					\
	int i;								\
									\
	for (i = i_min; i <= i_max; ++i, start = 0) {			\
		if (!pgd_present(pgd[i]))				\
			continue;					\
									\
		p4d = p4d_offset(pgd, 0);				\
		pud = pud_offset(p4d + i, 0);				\
		if (i == i_max)						\
			cur_end = end;					\
									\
		ret |= kvm_mips_##name##_pud(pud, start, cur_end);	\
	}								\
	return ret;							\
}

/*
 * kvm_mips_mkclean_gpa_pt.
 * Mark a range of guest physical address space clean (writes fault) in the VM's
 * GPA page table to allow dirty page tracking.
 */

BUILD_PTE_RANGE_OP(mkclean, pte_mkclean)

/**
 * kvm_mips_mkclean_gpa_pt() - Make a range of guest physical addresses clean.
 * @kvm:	KVM pointer.
 * @start_gfn:	Guest frame number of first page in GPA range to flush.
 * @end_gfn:	Guest frame number of last page in GPA range to flush.
 *
 * Make a range of GPA mappings clean so that guest writes will fault and
 * trigger dirty page logging.
 *
 * The caller must hold the @kvm->mmu_lock spinlock.
 *
 * Returns:	Whether any GPA mappings were modified, which would require
 *		derived mappings (GVA page tables & TLB enties) to be
 *		invalidated.
 */
int kvm_mips_mkclean_gpa_pt(struct kvm *kvm, gfn_t start_gfn, gfn_t end_gfn)
{
	return kvm_mips_mkclean_pgd(kvm->arch.gpa_mm.pgd,
				    start_gfn << PAGE_SHIFT,
				    end_gfn << PAGE_SHIFT);
}

/**
 * kvm_arch_mmu_enable_log_dirty_pt_masked() - write protect dirty pages
 * @kvm:	The KVM pointer
 * @slot:	The memory slot associated with mask
 * @gfn_offset:	The gfn offset in memory slot
 * @mask:	The mask of dirty pages at offset 'gfn_offset' in this memory
 *		slot to be write protected
 *
 * Walks bits set in mask write protects the associated pte's. Caller must
 * acquire @kvm->mmu_lock.
 */
void kvm_arch_mmu_enable_log_dirty_pt_masked(struct kvm *kvm,
		struct kvm_memory_slot *slot,
		gfn_t gfn_offset, unsigned long mask)
{
	gfn_t base_gfn = slot->base_gfn + gfn_offset;
	gfn_t start = base_gfn +  __ffs(mask);
	gfn_t end = base_gfn + __fls(mask);

	kvm_mips_mkclean_gpa_pt(kvm, start, end);
}

/*
 * kvm_mips_mkold_gpa_pt.
 * Mark a range of guest physical address space old (all accesses fault) in the
 * VM's GPA page table to allow detection of commonly used pages.
 */

BUILD_PTE_RANGE_OP(mkold, pte_mkold)

static int kvm_mips_mkold_gpa_pt(struct kvm *kvm, gfn_t start_gfn,
				 gfn_t end_gfn)
{
	return kvm_mips_mkold_pgd(kvm->arch.gpa_mm.pgd,
				  start_gfn << PAGE_SHIFT,
				  end_gfn << PAGE_SHIFT);
}

bool kvm_unmap_gfn_range(struct kvm *kvm, struct kvm_gfn_range *range)
{
	kvm_mips_flush_gpa_pt(kvm, range->start, range->end);
	return true;
}

<<<<<<< HEAD
bool kvm_set_spte_gfn(struct kvm *kvm, struct kvm_gfn_range *range)
{
	gpa_t gpa = range->start << PAGE_SHIFT;
	pte_t hva_pte = range->arg.pte;
	pte_t *gpa_pte = kvm_mips_pte_for_gpa(kvm, NULL, gpa);
	pte_t old_pte;

	if (!gpa_pte)
		return false;

	/* Mapping may need adjusting depending on memslot flags */
	old_pte = *gpa_pte;
	if (range->slot->flags & KVM_MEM_LOG_DIRTY_PAGES && !pte_dirty(old_pte))
		hva_pte = pte_mkclean(hva_pte);
	else if (range->slot->flags & KVM_MEM_READONLY)
		hva_pte = pte_wrprotect(hva_pte);

	set_pte(gpa_pte, hva_pte);

	/* Replacing an absent or old page doesn't need flushes */
	if (!pte_present(old_pte) || !pte_young(old_pte))
		return false;

	/* Pages swapped, aged, moved, or cleaned require flushes */
	return !pte_present(hva_pte) ||
	       !pte_young(hva_pte) ||
	       pte_pfn(old_pte) != pte_pfn(hva_pte) ||
	       (pte_dirty(old_pte) && !pte_dirty(hva_pte));
}

=======
>>>>>>> 0c383648
bool kvm_age_gfn(struct kvm *kvm, struct kvm_gfn_range *range)
{
	return kvm_mips_mkold_gpa_pt(kvm, range->start, range->end);
}

bool kvm_test_age_gfn(struct kvm *kvm, struct kvm_gfn_range *range)
{
	gpa_t gpa = range->start << PAGE_SHIFT;
	pte_t *gpa_pte = kvm_mips_pte_for_gpa(kvm, NULL, gpa);

	if (!gpa_pte)
		return false;
	return pte_young(*gpa_pte);
}

/**
 * _kvm_mips_map_page_fast() - Fast path GPA fault handler.
 * @vcpu:		VCPU pointer.
 * @gpa:		Guest physical address of fault.
 * @write_fault:	Whether the fault was due to a write.
 * @out_entry:		New PTE for @gpa (written on success unless NULL).
 * @out_buddy:		New PTE for @gpa's buddy (written on success unless
 *			NULL).
 *
 * Perform fast path GPA fault handling, doing all that can be done without
 * calling into KVM. This handles marking old pages young (for idle page
 * tracking), and dirtying of clean pages (for dirty page logging).
 *
 * Returns:	0 on success, in which case we can update derived mappings and
 *		resume guest execution.
 *		-EFAULT on failure due to absent GPA mapping or write to
 *		read-only page, in which case KVM must be consulted.
 */
static int _kvm_mips_map_page_fast(struct kvm_vcpu *vcpu, unsigned long gpa,
				   bool write_fault,
				   pte_t *out_entry, pte_t *out_buddy)
{
	struct kvm *kvm = vcpu->kvm;
	gfn_t gfn = gpa >> PAGE_SHIFT;
	pte_t *ptep;
	kvm_pfn_t pfn = 0;	/* silence bogus GCC warning */
	bool pfn_valid = false;
	int ret = 0;

	spin_lock(&kvm->mmu_lock);

	/* Fast path - just check GPA page table for an existing entry */
	ptep = kvm_mips_pte_for_gpa(kvm, NULL, gpa);
	if (!ptep || !pte_present(*ptep)) {
		ret = -EFAULT;
		goto out;
	}

	/* Track access to pages marked old */
	if (!pte_young(*ptep)) {
		set_pte(ptep, pte_mkyoung(*ptep));
		pfn = pte_pfn(*ptep);
		pfn_valid = true;
		/* call kvm_set_pfn_accessed() after unlock */
	}
	if (write_fault && !pte_dirty(*ptep)) {
		if (!pte_write(*ptep)) {
			ret = -EFAULT;
			goto out;
		}

		/* Track dirtying of writeable pages */
		set_pte(ptep, pte_mkdirty(*ptep));
		pfn = pte_pfn(*ptep);
		mark_page_dirty(kvm, gfn);
		kvm_set_pfn_dirty(pfn);
	}

	if (out_entry)
		*out_entry = *ptep;
	if (out_buddy)
		*out_buddy = *ptep_buddy(ptep);

out:
	spin_unlock(&kvm->mmu_lock);
	if (pfn_valid)
		kvm_set_pfn_accessed(pfn);
	return ret;
}

/**
 * kvm_mips_map_page() - Map a guest physical page.
 * @vcpu:		VCPU pointer.
 * @gpa:		Guest physical address of fault.
 * @write_fault:	Whether the fault was due to a write.
 * @out_entry:		New PTE for @gpa (written on success unless NULL).
 * @out_buddy:		New PTE for @gpa's buddy (written on success unless
 *			NULL).
 *
 * Handle GPA faults by creating a new GPA mapping (or updating an existing
 * one).
 *
 * This takes care of marking pages young or dirty (idle/dirty page tracking),
 * asking KVM for the corresponding PFN, and creating a mapping in the GPA page
 * tables. Derived mappings (GVA page tables and TLBs) must be handled by the
 * caller.
 *
 * Returns:	0 on success, in which case the caller may use the @out_entry
 *		and @out_buddy PTEs to update derived mappings and resume guest
 *		execution.
 *		-EFAULT if there is no memory region at @gpa or a write was
 *		attempted to a read-only memory region. This is usually handled
 *		as an MMIO access.
 */
static int kvm_mips_map_page(struct kvm_vcpu *vcpu, unsigned long gpa,
			     bool write_fault,
			     pte_t *out_entry, pte_t *out_buddy)
{
	struct kvm *kvm = vcpu->kvm;
	struct kvm_mmu_memory_cache *memcache = &vcpu->arch.mmu_page_cache;
	gfn_t gfn = gpa >> PAGE_SHIFT;
	int srcu_idx, err;
	kvm_pfn_t pfn;
	pte_t *ptep, entry;
	bool writeable;
	unsigned long prot_bits;
	unsigned long mmu_seq;

	/* Try the fast path to handle old / clean pages */
	srcu_idx = srcu_read_lock(&kvm->srcu);
	err = _kvm_mips_map_page_fast(vcpu, gpa, write_fault, out_entry,
				      out_buddy);
	if (!err)
		goto out;

	/* We need a minimum of cached pages ready for page table creation */
	err = kvm_mmu_topup_memory_cache(memcache, KVM_MMU_CACHE_MIN_PAGES);
	if (err)
		goto out;

retry:
	/*
	 * Used to check for invalidations in progress, of the pfn that is
	 * returned by pfn_to_pfn_prot below.
	 */
	mmu_seq = kvm->mmu_invalidate_seq;
	/*
	 * Ensure the read of mmu_invalidate_seq isn't reordered with PTE reads
	 * in gfn_to_pfn_prot() (which calls get_user_pages()), so that we don't
	 * risk the page we get a reference to getting unmapped before we have a
	 * chance to grab the mmu_lock without mmu_invalidate_retry() noticing.
	 *
	 * This smp_rmb() pairs with the effective smp_wmb() of the combination
	 * of the pte_unmap_unlock() after the PTE is zapped, and the
	 * spin_lock() in kvm_mmu_notifier_invalidate_<page|range_end>() before
	 * mmu_invalidate_seq is incremented.
	 */
	smp_rmb();

	/* Slow path - ask KVM core whether we can access this GPA */
	pfn = gfn_to_pfn_prot(kvm, gfn, write_fault, &writeable);
	if (is_error_noslot_pfn(pfn)) {
		err = -EFAULT;
		goto out;
	}

	spin_lock(&kvm->mmu_lock);
	/* Check if an invalidation has taken place since we got pfn */
	if (mmu_invalidate_retry(kvm, mmu_seq)) {
		/*
		 * This can happen when mappings are changed asynchronously, but
		 * also synchronously if a COW is triggered by
		 * gfn_to_pfn_prot().
		 */
		spin_unlock(&kvm->mmu_lock);
		kvm_release_pfn_clean(pfn);
		goto retry;
	}

	/* Ensure page tables are allocated */
	ptep = kvm_mips_pte_for_gpa(kvm, memcache, gpa);

	/* Set up the PTE */
	prot_bits = _PAGE_PRESENT | __READABLE | _page_cachable_default;
	if (writeable) {
		prot_bits |= _PAGE_WRITE;
		if (write_fault) {
			prot_bits |= __WRITEABLE;
			mark_page_dirty(kvm, gfn);
			kvm_set_pfn_dirty(pfn);
		}
	}
	entry = pfn_pte(pfn, __pgprot(prot_bits));

	/* Write the PTE */
	set_pte(ptep, entry);

	err = 0;
	if (out_entry)
		*out_entry = *ptep;
	if (out_buddy)
		*out_buddy = *ptep_buddy(ptep);

	spin_unlock(&kvm->mmu_lock);
	kvm_release_pfn_clean(pfn);
	kvm_set_pfn_accessed(pfn);
out:
	srcu_read_unlock(&kvm->srcu, srcu_idx);
	return err;
}

int kvm_mips_handle_vz_root_tlb_fault(unsigned long badvaddr,
				      struct kvm_vcpu *vcpu,
				      bool write_fault)
{
	int ret;

	ret = kvm_mips_map_page(vcpu, badvaddr, write_fault, NULL, NULL);
	if (ret)
		return ret;

	/* Invalidate this entry in the TLB */
	return kvm_vz_host_tlb_inv(vcpu, badvaddr);
}

/**
 * kvm_mips_migrate_count() - Migrate timer.
 * @vcpu:	Virtual CPU.
 *
 * Migrate CP0_Count hrtimer to the current CPU by cancelling and restarting it
 * if it was running prior to being cancelled.
 *
 * Must be called when the VCPU is migrated to a different CPU to ensure that
 * timer expiry during guest execution interrupts the guest and causes the
 * interrupt to be delivered in a timely manner.
 */
static void kvm_mips_migrate_count(struct kvm_vcpu *vcpu)
{
	if (hrtimer_cancel(&vcpu->arch.comparecount_timer))
		hrtimer_restart(&vcpu->arch.comparecount_timer);
}

/* Restore ASID once we are scheduled back after preemption */
void kvm_arch_vcpu_load(struct kvm_vcpu *vcpu, int cpu)
{
	unsigned long flags;

	kvm_debug("%s: vcpu %p, cpu: %d\n", __func__, vcpu, cpu);

	local_irq_save(flags);

	vcpu->cpu = cpu;
	if (vcpu->arch.last_sched_cpu != cpu) {
		kvm_debug("[%d->%d]KVM VCPU[%d] switch\n",
			  vcpu->arch.last_sched_cpu, cpu, vcpu->vcpu_id);
		/*
		 * Migrate the timer interrupt to the current CPU so that it
		 * always interrupts the guest and synchronously triggers a
		 * guest timer interrupt.
		 */
		kvm_mips_migrate_count(vcpu);
	}

	/* restore guest state to registers */
	kvm_mips_callbacks->vcpu_load(vcpu, cpu);

	local_irq_restore(flags);
}

/* ASID can change if another task is scheduled during preemption */
void kvm_arch_vcpu_put(struct kvm_vcpu *vcpu)
{
	unsigned long flags;
	int cpu;

	local_irq_save(flags);

	cpu = smp_processor_id();
	vcpu->arch.last_sched_cpu = cpu;
	vcpu->cpu = -1;

	/* save guest state in registers */
	kvm_mips_callbacks->vcpu_put(vcpu, cpu);

	local_irq_restore(flags);
}<|MERGE_RESOLUTION|>--- conflicted
+++ resolved
@@ -444,39 +444,6 @@
 	return true;
 }
 
-<<<<<<< HEAD
-bool kvm_set_spte_gfn(struct kvm *kvm, struct kvm_gfn_range *range)
-{
-	gpa_t gpa = range->start << PAGE_SHIFT;
-	pte_t hva_pte = range->arg.pte;
-	pte_t *gpa_pte = kvm_mips_pte_for_gpa(kvm, NULL, gpa);
-	pte_t old_pte;
-
-	if (!gpa_pte)
-		return false;
-
-	/* Mapping may need adjusting depending on memslot flags */
-	old_pte = *gpa_pte;
-	if (range->slot->flags & KVM_MEM_LOG_DIRTY_PAGES && !pte_dirty(old_pte))
-		hva_pte = pte_mkclean(hva_pte);
-	else if (range->slot->flags & KVM_MEM_READONLY)
-		hva_pte = pte_wrprotect(hva_pte);
-
-	set_pte(gpa_pte, hva_pte);
-
-	/* Replacing an absent or old page doesn't need flushes */
-	if (!pte_present(old_pte) || !pte_young(old_pte))
-		return false;
-
-	/* Pages swapped, aged, moved, or cleaned require flushes */
-	return !pte_present(hva_pte) ||
-	       !pte_young(hva_pte) ||
-	       pte_pfn(old_pte) != pte_pfn(hva_pte) ||
-	       (pte_dirty(old_pte) && !pte_dirty(hva_pte));
-}
-
-=======
->>>>>>> 0c383648
 bool kvm_age_gfn(struct kvm *kvm, struct kvm_gfn_range *range)
 {
 	return kvm_mips_mkold_gpa_pt(kvm, range->start, range->end);
