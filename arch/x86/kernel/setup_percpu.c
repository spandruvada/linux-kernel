--- conflicted
+++ resolved
@@ -27,7 +27,6 @@
 
 DEFINE_PER_CPU(int, cpu_number);
 EXPORT_PER_CPU_SYMBOL(cpu_number);
-<<<<<<< HEAD
 
 #ifdef CONFIG_X86_64
 #define BOOT_PERCPU_OFFSET ((unsigned long)__per_cpu_load)
@@ -154,7 +153,6 @@
 static ssize_t __init setup_pcpu_remap(size_t static_size)
 {
 	static struct vm_struct vm;
-	pg_data_t *last;
 	size_t ptrs_size, dyn_size;
 	unsigned int cpu;
 	ssize_t ret;
@@ -163,22 +161,9 @@
 	 * If large page isn't supported, there's no benefit in doing
 	 * this.  Also, on non-NUMA, embedding is better.
 	 */
-	if (!cpu_has_pse || pcpu_need_numa())
+	if (!cpu_has_pse || !pcpu_need_numa())
 		return -EINVAL;
 
-	last = NULL;
-	for_each_possible_cpu(cpu) {
-		int node = early_cpu_to_node(cpu);
-
-		if (node_online(node) && NODE_DATA(node) &&
-		    last && last != NODE_DATA(node))
-			goto proceed;
-
-		last = NODE_DATA(node);
-	}
-	return -EINVAL;
-
-proceed:
 	/*
 	 * Currently supports only single page.  Supporting multiple
 	 * pages won't be too difficult if it ever becomes necessary.
@@ -234,8 +219,8 @@
 		"%zu bytes\n", vm.addr, static_size);
 
 	ret = pcpu_setup_first_chunk(pcpur_get_page, static_size,
-				     PERCPU_FIRST_CHUNK_RESERVE,
-				     PMD_SIZE, dyn_size, vm.addr, NULL);
+				     PERCPU_FIRST_CHUNK_RESERVE, dyn_size,
+				     PMD_SIZE, vm.addr, NULL);
 	goto out_free_ar;
 
 enomem:
@@ -258,31 +243,13 @@
  * Embedding allocator
  *
  * The first chunk is sized to just contain the static area plus
- * module and dynamic reserves, and allocated as a contiguous area
- * using bootmem allocator and used as-is without being mapped into
- * vmalloc area.  This enables the first chunk to piggy back on the
- * linear physical PMD mapping and doesn't add any additional pressure
- * to TLB.  Note that if the needed size is smaller than the minimum
- * unit size, the leftover is returned to the bootmem allocator.
- */
-static void *pcpue_ptr __initdata;
-static size_t pcpue_size __initdata;
-static size_t pcpue_unit_size __initdata;
-
-static struct page * __init pcpue_get_page(unsigned int cpu, int pageno)
-{
-	size_t off = (size_t)pageno << PAGE_SHIFT;
-
-	if (off >= pcpue_size)
-		return NULL;
-
-	return virt_to_page(pcpue_ptr + cpu * pcpue_unit_size + off);
-}
-
+ * module and dynamic reserves and embedded into linear physical
+ * mapping so that it can use PMD mapping without additional TLB
+ * pressure.
+ */
 static ssize_t __init setup_pcpu_embed(size_t static_size)
 {
-	unsigned int cpu;
-	size_t dyn_size;
+	size_t reserve = PERCPU_MODULE_RESERVE + PERCPU_DYNAMIC_RESERVE;
 
 	/*
 	 * If large page isn't supported, there's no benefit in doing
@@ -292,33 +259,8 @@
 	if (!cpu_has_pse || pcpu_need_numa())
 		return -EINVAL;
 
-	/* allocate and copy */
-	pcpue_size = PFN_ALIGN(static_size + PERCPU_MODULE_RESERVE +
-			       PERCPU_DYNAMIC_RESERVE);
-	pcpue_unit_size = max_t(size_t, pcpue_size, PCPU_MIN_UNIT_SIZE);
-	dyn_size = pcpue_size - static_size - PERCPU_FIRST_CHUNK_RESERVE;
-
-	pcpue_ptr = pcpu_alloc_bootmem(0, num_possible_cpus() * pcpue_unit_size,
-				       PAGE_SIZE);
-	if (!pcpue_ptr)
-		return -ENOMEM;
-
-	for_each_possible_cpu(cpu) {
-		void *ptr = pcpue_ptr + cpu * pcpue_unit_size;
-
-		free_bootmem(__pa(ptr + pcpue_size),
-			     pcpue_unit_size - pcpue_size);
-		memcpy(ptr, __per_cpu_load, static_size);
-	}
-
-	/* we're ready, commit */
-	pr_info("PERCPU: Embedded %zu pages at %p, static data %zu bytes\n",
-		pcpue_size >> PAGE_SHIFT, pcpue_ptr, static_size);
-
-	return pcpu_setup_first_chunk(pcpue_get_page, static_size,
-				      PERCPU_FIRST_CHUNK_RESERVE,
-				      pcpue_unit_size, dyn_size,
-				      pcpue_ptr, NULL);
+	return pcpu_embed_first_chunk(static_size, PERCPU_FIRST_CHUNK_RESERVE,
+				      reserve - PERCPU_FIRST_CHUNK_RESERVE, -1);
 }
 
 /*
@@ -376,8 +318,8 @@
 		pcpu4k_nr_static_pages, static_size);
 
 	ret = pcpu_setup_first_chunk(pcpu4k_get_page, static_size,
-				     PERCPU_FIRST_CHUNK_RESERVE, -1, -1, NULL,
-				     pcpu4k_populate_pte);
+				     PERCPU_FIRST_CHUNK_RESERVE, -1,
+				     -1, NULL, pcpu4k_populate_pte);
 	goto out_free_ar;
 
 enomem:
@@ -418,341 +360,6 @@
 	pr_info("NR_CPUS:%d nr_cpumask_bits:%d nr_cpu_ids:%d nr_node_ids:%d\n",
 		NR_CPUS, nr_cpumask_bits, nr_cpu_ids, nr_node_ids);
 
-=======
-
-#ifdef CONFIG_X86_64
-#define BOOT_PERCPU_OFFSET ((unsigned long)__per_cpu_load)
-#else
-#define BOOT_PERCPU_OFFSET 0
-#endif
-
-DEFINE_PER_CPU(unsigned long, this_cpu_off) = BOOT_PERCPU_OFFSET;
-EXPORT_PER_CPU_SYMBOL(this_cpu_off);
-
-unsigned long __per_cpu_offset[NR_CPUS] __read_mostly = {
-	[0 ... NR_CPUS-1] = BOOT_PERCPU_OFFSET,
-};
-EXPORT_SYMBOL(__per_cpu_offset);
-
-/*
- * On x86_64 symbols referenced from code should be reachable using
- * 32bit relocations.  Reserve space for static percpu variables in
- * modules so that they are always served from the first chunk which
- * is located at the percpu segment base.  On x86_32, anything can
- * address anywhere.  No need to reserve space in the first chunk.
- */
-#ifdef CONFIG_X86_64
-#define PERCPU_FIRST_CHUNK_RESERVE	PERCPU_MODULE_RESERVE
-#else
-#define PERCPU_FIRST_CHUNK_RESERVE	0
-#endif
-
-/**
- * pcpu_need_numa - determine percpu allocation needs to consider NUMA
- *
- * If NUMA is not configured or there is only one NUMA node available,
- * there is no reason to consider NUMA.  This function determines
- * whether percpu allocation should consider NUMA or not.
- *
- * RETURNS:
- * true if NUMA should be considered; otherwise, false.
- */
-static bool __init pcpu_need_numa(void)
-{
-#ifdef CONFIG_NEED_MULTIPLE_NODES
-	pg_data_t *last = NULL;
-	unsigned int cpu;
-
-	for_each_possible_cpu(cpu) {
-		int node = early_cpu_to_node(cpu);
-
-		if (node_online(node) && NODE_DATA(node) &&
-		    last && last != NODE_DATA(node))
-			return true;
-
-		last = NODE_DATA(node);
-	}
-#endif
-	return false;
-}
-
-/**
- * pcpu_alloc_bootmem - NUMA friendly alloc_bootmem wrapper for percpu
- * @cpu: cpu to allocate for
- * @size: size allocation in bytes
- * @align: alignment
- *
- * Allocate @size bytes aligned at @align for cpu @cpu.  This wrapper
- * does the right thing for NUMA regardless of the current
- * configuration.
- *
- * RETURNS:
- * Pointer to the allocated area on success, NULL on failure.
- */
-static void * __init pcpu_alloc_bootmem(unsigned int cpu, unsigned long size,
-					unsigned long align)
-{
-	const unsigned long goal = __pa(MAX_DMA_ADDRESS);
-#ifdef CONFIG_NEED_MULTIPLE_NODES
-	int node = early_cpu_to_node(cpu);
-	void *ptr;
-
-	if (!node_online(node) || !NODE_DATA(node)) {
-		ptr = __alloc_bootmem_nopanic(size, align, goal);
-		pr_info("cpu %d has no node %d or node-local memory\n",
-			cpu, node);
-		pr_debug("per cpu data for cpu%d %lu bytes at %016lx\n",
-			 cpu, size, __pa(ptr));
-	} else {
-		ptr = __alloc_bootmem_node_nopanic(NODE_DATA(node),
-						   size, align, goal);
-		pr_debug("per cpu data for cpu%d %lu bytes on node%d at "
-			 "%016lx\n", cpu, size, node, __pa(ptr));
-	}
-	return ptr;
-#else
-	return __alloc_bootmem_nopanic(size, align, goal);
-#endif
-}
-
-/*
- * Remap allocator
- *
- * This allocator uses PMD page as unit.  A PMD page is allocated for
- * each cpu and each is remapped into vmalloc area using PMD mapping.
- * As PMD page is quite large, only part of it is used for the first
- * chunk.  Unused part is returned to the bootmem allocator.
- *
- * So, the PMD pages are mapped twice - once to the physical mapping
- * and to the vmalloc area for the first percpu chunk.  The double
- * mapping does add one more PMD TLB entry pressure but still is much
- * better than only using 4k mappings while still being NUMA friendly.
- */
-#ifdef CONFIG_NEED_MULTIPLE_NODES
-static size_t pcpur_size __initdata;
-static void **pcpur_ptrs __initdata;
-
-static struct page * __init pcpur_get_page(unsigned int cpu, int pageno)
-{
-	size_t off = (size_t)pageno << PAGE_SHIFT;
-
-	if (off >= pcpur_size)
-		return NULL;
-
-	return virt_to_page(pcpur_ptrs[cpu] + off);
-}
-
-static ssize_t __init setup_pcpu_remap(size_t static_size)
-{
-	static struct vm_struct vm;
-	size_t ptrs_size, dyn_size;
-	unsigned int cpu;
-	ssize_t ret;
-
-	/*
-	 * If large page isn't supported, there's no benefit in doing
-	 * this.  Also, on non-NUMA, embedding is better.
-	 */
-	if (!cpu_has_pse || !pcpu_need_numa())
-		return -EINVAL;
-
-	/*
-	 * Currently supports only single page.  Supporting multiple
-	 * pages won't be too difficult if it ever becomes necessary.
-	 */
-	pcpur_size = PFN_ALIGN(static_size + PERCPU_MODULE_RESERVE +
-			       PERCPU_DYNAMIC_RESERVE);
-	if (pcpur_size > PMD_SIZE) {
-		pr_warning("PERCPU: static data is larger than large page, "
-			   "can't use large page\n");
-		return -EINVAL;
-	}
-	dyn_size = pcpur_size - static_size - PERCPU_FIRST_CHUNK_RESERVE;
-
-	/* allocate pointer array and alloc large pages */
-	ptrs_size = PFN_ALIGN(num_possible_cpus() * sizeof(pcpur_ptrs[0]));
-	pcpur_ptrs = alloc_bootmem(ptrs_size);
-
-	for_each_possible_cpu(cpu) {
-		pcpur_ptrs[cpu] = pcpu_alloc_bootmem(cpu, PMD_SIZE, PMD_SIZE);
-		if (!pcpur_ptrs[cpu])
-			goto enomem;
-
-		/*
-		 * Only use pcpur_size bytes and give back the rest.
-		 *
-		 * Ingo: The 2MB up-rounding bootmem is needed to make
-		 * sure the partial 2MB page is still fully RAM - it's
-		 * not well-specified to have a PAT-incompatible area
-		 * (unmapped RAM, device memory, etc.) in that hole.
-		 */
-		free_bootmem(__pa(pcpur_ptrs[cpu] + pcpur_size),
-			     PMD_SIZE - pcpur_size);
-
-		memcpy(pcpur_ptrs[cpu], __per_cpu_load, static_size);
-	}
-
-	/* allocate address and map */
-	vm.flags = VM_ALLOC;
-	vm.size = num_possible_cpus() * PMD_SIZE;
-	vm_area_register_early(&vm, PMD_SIZE);
-
-	for_each_possible_cpu(cpu) {
-		pmd_t *pmd;
-
-		pmd = populate_extra_pmd((unsigned long)vm.addr
-					 + cpu * PMD_SIZE);
-		set_pmd(pmd, pfn_pmd(page_to_pfn(virt_to_page(pcpur_ptrs[cpu])),
-				     PAGE_KERNEL_LARGE));
-	}
-
-	/* we're ready, commit */
-	pr_info("PERCPU: Remapped at %p with large pages, static data "
-		"%zu bytes\n", vm.addr, static_size);
-
-	ret = pcpu_setup_first_chunk(pcpur_get_page, static_size,
-				     PERCPU_FIRST_CHUNK_RESERVE, dyn_size,
-				     PMD_SIZE, vm.addr, NULL);
-	goto out_free_ar;
-
-enomem:
-	for_each_possible_cpu(cpu)
-		if (pcpur_ptrs[cpu])
-			free_bootmem(__pa(pcpur_ptrs[cpu]), PMD_SIZE);
-	ret = -ENOMEM;
-out_free_ar:
-	free_bootmem(__pa(pcpur_ptrs), ptrs_size);
-	return ret;
-}
-#else
-static ssize_t __init setup_pcpu_remap(size_t static_size)
-{
-	return -EINVAL;
-}
-#endif
-
-/*
- * Embedding allocator
- *
- * The first chunk is sized to just contain the static area plus
- * module and dynamic reserves and embedded into linear physical
- * mapping so that it can use PMD mapping without additional TLB
- * pressure.
- */
-static ssize_t __init setup_pcpu_embed(size_t static_size)
-{
-	size_t reserve = PERCPU_MODULE_RESERVE + PERCPU_DYNAMIC_RESERVE;
-
-	/*
-	 * If large page isn't supported, there's no benefit in doing
-	 * this.  Also, embedding allocation doesn't play well with
-	 * NUMA.
-	 */
-	if (!cpu_has_pse || pcpu_need_numa())
-		return -EINVAL;
-
-	return pcpu_embed_first_chunk(static_size, PERCPU_FIRST_CHUNK_RESERVE,
-				      reserve - PERCPU_FIRST_CHUNK_RESERVE, -1);
-}
-
-/*
- * 4k page allocator
- *
- * This is the basic allocator.  Static percpu area is allocated
- * page-by-page and most of initialization is done by the generic
- * setup function.
- */
-static struct page **pcpu4k_pages __initdata;
-static int pcpu4k_nr_static_pages __initdata;
-
-static struct page * __init pcpu4k_get_page(unsigned int cpu, int pageno)
-{
-	if (pageno < pcpu4k_nr_static_pages)
-		return pcpu4k_pages[cpu * pcpu4k_nr_static_pages + pageno];
-	return NULL;
-}
-
-static void __init pcpu4k_populate_pte(unsigned long addr)
-{
-	populate_extra_pte(addr);
-}
-
-static ssize_t __init setup_pcpu_4k(size_t static_size)
-{
-	size_t pages_size;
-	unsigned int cpu;
-	int i, j;
-	ssize_t ret;
-
-	pcpu4k_nr_static_pages = PFN_UP(static_size);
-
-	/* unaligned allocations can't be freed, round up to page size */
-	pages_size = PFN_ALIGN(pcpu4k_nr_static_pages * num_possible_cpus()
-			       * sizeof(pcpu4k_pages[0]));
-	pcpu4k_pages = alloc_bootmem(pages_size);
-
-	/* allocate and copy */
-	j = 0;
-	for_each_possible_cpu(cpu)
-		for (i = 0; i < pcpu4k_nr_static_pages; i++) {
-			void *ptr;
-
-			ptr = pcpu_alloc_bootmem(cpu, PAGE_SIZE, PAGE_SIZE);
-			if (!ptr)
-				goto enomem;
-
-			memcpy(ptr, __per_cpu_load + i * PAGE_SIZE, PAGE_SIZE);
-			pcpu4k_pages[j++] = virt_to_page(ptr);
-		}
-
-	/* we're ready, commit */
-	pr_info("PERCPU: Allocated %d 4k pages, static data %zu bytes\n",
-		pcpu4k_nr_static_pages, static_size);
-
-	ret = pcpu_setup_first_chunk(pcpu4k_get_page, static_size,
-				     PERCPU_FIRST_CHUNK_RESERVE, -1,
-				     -1, NULL, pcpu4k_populate_pte);
-	goto out_free_ar;
-
-enomem:
-	while (--j >= 0)
-		free_bootmem(__pa(page_address(pcpu4k_pages[j])), PAGE_SIZE);
-	ret = -ENOMEM;
-out_free_ar:
-	free_bootmem(__pa(pcpu4k_pages), pages_size);
-	return ret;
-}
-
-static inline void setup_percpu_segment(int cpu)
-{
-#ifdef CONFIG_X86_32
-	struct desc_struct gdt;
-
-	pack_descriptor(&gdt, per_cpu_offset(cpu), 0xFFFFF,
-			0x2 | DESCTYPE_S, 0x8);
-	gdt.s = 1;
-	write_gdt_entry(get_cpu_gdt_table(cpu),
-			GDT_ENTRY_PERCPU, &gdt, DESCTYPE_S);
-#endif
-}
-
-/*
- * Great future plan:
- * Declare PDA itself and support (irqstack,tss,pgd) as per cpu data.
- * Always point %gs to its beginning
- */
-void __init setup_per_cpu_areas(void)
-{
-	size_t static_size = __per_cpu_end - __per_cpu_start;
-	unsigned int cpu;
-	unsigned long delta;
-	size_t pcpu_unit_size;
-	ssize_t ret;
-
-	pr_info("NR_CPUS:%d nr_cpumask_bits:%d nr_cpu_ids:%d nr_node_ids:%d\n",
-		NR_CPUS, nr_cpumask_bits, nr_cpu_ids, nr_node_ids);
-
->>>>>>> 0221c81b
 	/*
 	 * Allocate percpu area.  If PSE is supported, try to make use
 	 * of large page mappings.  Please read comments on top of
