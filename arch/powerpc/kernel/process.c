/*
 *  Derived from "arch/i386/kernel/process.c"
 *    Copyright (C) 1995  Linus Torvalds
 *
 *  Updated and modified by Cort Dougan (cort@cs.nmt.edu) and
 *  Paul Mackerras (paulus@cs.anu.edu.au)
 *
 *  PowerPC version
 *    Copyright (C) 1995-1996 Gary Thomas (gdt@linuxppc.org)
 *
 *  This program is free software; you can redistribute it and/or
 *  modify it under the terms of the GNU General Public License
 *  as published by the Free Software Foundation; either version
 *  2 of the License, or (at your option) any later version.
 */

#include <linux/errno.h>
#include <linux/sched.h>
#include <linux/kernel.h>
#include <linux/mm.h>
#include <linux/smp.h>
#include <linux/stddef.h>
#include <linux/unistd.h>
#include <linux/ptrace.h>
#include <linux/slab.h>
#include <linux/user.h>
#include <linux/elf.h>
#include <linux/prctl.h>
#include <linux/init_task.h>
#include <linux/export.h>
#include <linux/kallsyms.h>
#include <linux/mqueue.h>
#include <linux/hardirq.h>
#include <linux/utsname.h>
#include <linux/ftrace.h>
#include <linux/kernel_stat.h>
#include <linux/personality.h>
#include <linux/random.h>
#include <linux/hw_breakpoint.h>
#include <linux/uaccess.h>
#include <linux/elf-randomize.h>

#include <asm/pgtable.h>
#include <asm/io.h>
#include <asm/processor.h>
#include <asm/mmu.h>
#include <asm/prom.h>
#include <asm/machdep.h>
#include <asm/time.h>
#include <asm/runlatch.h>
#include <asm/syscalls.h>
#include <asm/switch_to.h>
#include <asm/tm.h>
#include <asm/debug.h>
#ifdef CONFIG_PPC64
#include <asm/firmware.h>
#endif
#include <asm/code-patching.h>
#include <asm/exec.h>
#include <asm/livepatch.h>
#include <asm/cpu_has_feature.h>
#include <asm/asm-prototypes.h>

#include <linux/kprobes.h>
#include <linux/kdebug.h>

/* Transactional Memory debug */
#ifdef TM_DEBUG_SW
#define TM_DEBUG(x...) printk(KERN_INFO x)
#else
#define TM_DEBUG(x...) do { } while(0)
#endif

extern unsigned long _get_SP(void);

#ifdef CONFIG_PPC_TRANSACTIONAL_MEM
static void check_if_tm_restore_required(struct task_struct *tsk)
{
	/*
	 * If we are saving the current thread's registers, and the
	 * thread is in a transactional state, set the TIF_RESTORE_TM
	 * bit so that we know to restore the registers before
	 * returning to userspace.
	 */
	if (tsk == current && tsk->thread.regs &&
	    MSR_TM_ACTIVE(tsk->thread.regs->msr) &&
	    !test_thread_flag(TIF_RESTORE_TM)) {
		tsk->thread.ckpt_regs.msr = tsk->thread.regs->msr;
		set_thread_flag(TIF_RESTORE_TM);
	}
}

static inline bool msr_tm_active(unsigned long msr)
{
	return MSR_TM_ACTIVE(msr);
}
#else
static inline bool msr_tm_active(unsigned long msr) { return false; }
static inline void check_if_tm_restore_required(struct task_struct *tsk) { }
#endif /* CONFIG_PPC_TRANSACTIONAL_MEM */

bool strict_msr_control;
EXPORT_SYMBOL(strict_msr_control);

static int __init enable_strict_msr_control(char *str)
{
	strict_msr_control = true;
	pr_info("Enabling strict facility control\n");

	return 0;
}
early_param("ppc_strict_facility_enable", enable_strict_msr_control);

unsigned long msr_check_and_set(unsigned long bits)
{
	unsigned long oldmsr = mfmsr();
	unsigned long newmsr;

	newmsr = oldmsr | bits;

#ifdef CONFIG_VSX
	if (cpu_has_feature(CPU_FTR_VSX) && (bits & MSR_FP))
		newmsr |= MSR_VSX;
#endif

	if (oldmsr != newmsr)
		mtmsr_isync(newmsr);

	return newmsr;
}

void __msr_check_and_clear(unsigned long bits)
{
	unsigned long oldmsr = mfmsr();
	unsigned long newmsr;

	newmsr = oldmsr & ~bits;

#ifdef CONFIG_VSX
	if (cpu_has_feature(CPU_FTR_VSX) && (bits & MSR_FP))
		newmsr &= ~MSR_VSX;
#endif

	if (oldmsr != newmsr)
		mtmsr_isync(newmsr);
}
EXPORT_SYMBOL(__msr_check_and_clear);

#ifdef CONFIG_PPC_FPU
void __giveup_fpu(struct task_struct *tsk)
{
	unsigned long msr;

	save_fpu(tsk);
	msr = tsk->thread.regs->msr;
	msr &= ~MSR_FP;
#ifdef CONFIG_VSX
	if (cpu_has_feature(CPU_FTR_VSX))
		msr &= ~MSR_VSX;
#endif
	tsk->thread.regs->msr = msr;
}

void giveup_fpu(struct task_struct *tsk)
{
	check_if_tm_restore_required(tsk);

	msr_check_and_set(MSR_FP);
	__giveup_fpu(tsk);
	msr_check_and_clear(MSR_FP);
}
EXPORT_SYMBOL(giveup_fpu);

/*
 * Make sure the floating-point register state in the
 * the thread_struct is up to date for task tsk.
 */
void flush_fp_to_thread(struct task_struct *tsk)
{
	if (tsk->thread.regs) {
		/*
		 * We need to disable preemption here because if we didn't,
		 * another process could get scheduled after the regs->msr
		 * test but before we have finished saving the FP registers
		 * to the thread_struct.  That process could take over the
		 * FPU, and then when we get scheduled again we would store
		 * bogus values for the remaining FP registers.
		 */
		preempt_disable();
		if (tsk->thread.regs->msr & MSR_FP) {
			/*
			 * This should only ever be called for current or
			 * for a stopped child process.  Since we save away
			 * the FP register state on context switch,
			 * there is something wrong if a stopped child appears
			 * to still have its FP state in the CPU registers.
			 */
			BUG_ON(tsk != current);
			giveup_fpu(tsk);
		}
		preempt_enable();
	}
}
EXPORT_SYMBOL_GPL(flush_fp_to_thread);

void enable_kernel_fp(void)
{
	unsigned long cpumsr;

	WARN_ON(preemptible());

	cpumsr = msr_check_and_set(MSR_FP);

	if (current->thread.regs && (current->thread.regs->msr & MSR_FP)) {
		check_if_tm_restore_required(current);
		/*
		 * If a thread has already been reclaimed then the
		 * checkpointed registers are on the CPU but have definitely
		 * been saved by the reclaim code. Don't need to and *cannot*
		 * giveup as this would save  to the 'live' structure not the
		 * checkpointed structure.
		 */
		if(!msr_tm_active(cpumsr) && msr_tm_active(current->thread.regs->msr))
			return;
		__giveup_fpu(current);
	}
}
EXPORT_SYMBOL(enable_kernel_fp);

static int restore_fp(struct task_struct *tsk) {
	if (tsk->thread.load_fp || msr_tm_active(tsk->thread.regs->msr)) {
		load_fp_state(&current->thread.fp_state);
		current->thread.load_fp++;
		return 1;
	}
	return 0;
}
#else
static int restore_fp(struct task_struct *tsk) { return 0; }
#endif /* CONFIG_PPC_FPU */

#ifdef CONFIG_ALTIVEC
#define loadvec(thr) ((thr).load_vec)

static void __giveup_altivec(struct task_struct *tsk)
{
	unsigned long msr;

	save_altivec(tsk);
	msr = tsk->thread.regs->msr;
	msr &= ~MSR_VEC;
#ifdef CONFIG_VSX
	if (cpu_has_feature(CPU_FTR_VSX))
		msr &= ~MSR_VSX;
#endif
	tsk->thread.regs->msr = msr;
}

void giveup_altivec(struct task_struct *tsk)
{
	check_if_tm_restore_required(tsk);

	msr_check_and_set(MSR_VEC);
	__giveup_altivec(tsk);
	msr_check_and_clear(MSR_VEC);
}
EXPORT_SYMBOL(giveup_altivec);

void enable_kernel_altivec(void)
{
	unsigned long cpumsr;

	WARN_ON(preemptible());

	cpumsr = msr_check_and_set(MSR_VEC);

	if (current->thread.regs && (current->thread.regs->msr & MSR_VEC)) {
		check_if_tm_restore_required(current);
		/*
		 * If a thread has already been reclaimed then the
		 * checkpointed registers are on the CPU but have definitely
		 * been saved by the reclaim code. Don't need to and *cannot*
		 * giveup as this would save  to the 'live' structure not the
		 * checkpointed structure.
		 */
		if(!msr_tm_active(cpumsr) && msr_tm_active(current->thread.regs->msr))
			return;
		__giveup_altivec(current);
	}
}
EXPORT_SYMBOL(enable_kernel_altivec);

/*
 * Make sure the VMX/Altivec register state in the
 * the thread_struct is up to date for task tsk.
 */
void flush_altivec_to_thread(struct task_struct *tsk)
{
	if (tsk->thread.regs) {
		preempt_disable();
		if (tsk->thread.regs->msr & MSR_VEC) {
			BUG_ON(tsk != current);
			giveup_altivec(tsk);
		}
		preempt_enable();
	}
}
EXPORT_SYMBOL_GPL(flush_altivec_to_thread);

static int restore_altivec(struct task_struct *tsk)
{
	if (cpu_has_feature(CPU_FTR_ALTIVEC) &&
		(tsk->thread.load_vec || msr_tm_active(tsk->thread.regs->msr))) {
		load_vr_state(&tsk->thread.vr_state);
		tsk->thread.used_vr = 1;
		tsk->thread.load_vec++;

		return 1;
	}
	return 0;
}
#else
#define loadvec(thr) 0
static inline int restore_altivec(struct task_struct *tsk) { return 0; }
#endif /* CONFIG_ALTIVEC */

#ifdef CONFIG_VSX
static void __giveup_vsx(struct task_struct *tsk)
{
	if (tsk->thread.regs->msr & MSR_FP)
		__giveup_fpu(tsk);
	if (tsk->thread.regs->msr & MSR_VEC)
		__giveup_altivec(tsk);
	tsk->thread.regs->msr &= ~MSR_VSX;
}

static void giveup_vsx(struct task_struct *tsk)
{
	check_if_tm_restore_required(tsk);

	msr_check_and_set(MSR_FP|MSR_VEC|MSR_VSX);
	__giveup_vsx(tsk);
	msr_check_and_clear(MSR_FP|MSR_VEC|MSR_VSX);
}

static void save_vsx(struct task_struct *tsk)
{
	if (tsk->thread.regs->msr & MSR_FP)
		save_fpu(tsk);
	if (tsk->thread.regs->msr & MSR_VEC)
		save_altivec(tsk);
}

void enable_kernel_vsx(void)
{
	unsigned long cpumsr;

	WARN_ON(preemptible());

	cpumsr = msr_check_and_set(MSR_FP|MSR_VEC|MSR_VSX);

	if (current->thread.regs && (current->thread.regs->msr & MSR_VSX)) {
		check_if_tm_restore_required(current);
		/*
		 * If a thread has already been reclaimed then the
		 * checkpointed registers are on the CPU but have definitely
		 * been saved by the reclaim code. Don't need to and *cannot*
		 * giveup as this would save  to the 'live' structure not the
		 * checkpointed structure.
		 */
		if(!msr_tm_active(cpumsr) && msr_tm_active(current->thread.regs->msr))
			return;
		if (current->thread.regs->msr & MSR_FP)
			__giveup_fpu(current);
		if (current->thread.regs->msr & MSR_VEC)
			__giveup_altivec(current);
		__giveup_vsx(current);
	}
}
EXPORT_SYMBOL(enable_kernel_vsx);

void flush_vsx_to_thread(struct task_struct *tsk)
{
	if (tsk->thread.regs) {
		preempt_disable();
		if (tsk->thread.regs->msr & MSR_VSX) {
			BUG_ON(tsk != current);
			giveup_vsx(tsk);
		}
		preempt_enable();
	}
}
EXPORT_SYMBOL_GPL(flush_vsx_to_thread);

static int restore_vsx(struct task_struct *tsk)
{
	if (cpu_has_feature(CPU_FTR_VSX)) {
		tsk->thread.used_vsr = 1;
		return 1;
	}

	return 0;
}
#else
static inline int restore_vsx(struct task_struct *tsk) { return 0; }
static inline void save_vsx(struct task_struct *tsk) { }
#endif /* CONFIG_VSX */

#ifdef CONFIG_SPE
void giveup_spe(struct task_struct *tsk)
{
	check_if_tm_restore_required(tsk);

	msr_check_and_set(MSR_SPE);
	__giveup_spe(tsk);
	msr_check_and_clear(MSR_SPE);
}
EXPORT_SYMBOL(giveup_spe);

void enable_kernel_spe(void)
{
	WARN_ON(preemptible());

	msr_check_and_set(MSR_SPE);

	if (current->thread.regs && (current->thread.regs->msr & MSR_SPE)) {
		check_if_tm_restore_required(current);
		__giveup_spe(current);
	}
}
EXPORT_SYMBOL(enable_kernel_spe);

void flush_spe_to_thread(struct task_struct *tsk)
{
	if (tsk->thread.regs) {
		preempt_disable();
		if (tsk->thread.regs->msr & MSR_SPE) {
			BUG_ON(tsk != current);
			tsk->thread.spefscr = mfspr(SPRN_SPEFSCR);
			giveup_spe(tsk);
		}
		preempt_enable();
	}
}
#endif /* CONFIG_SPE */

static unsigned long msr_all_available;

static int __init init_msr_all_available(void)
{
#ifdef CONFIG_PPC_FPU
	msr_all_available |= MSR_FP;
#endif
#ifdef CONFIG_ALTIVEC
	if (cpu_has_feature(CPU_FTR_ALTIVEC))
		msr_all_available |= MSR_VEC;
#endif
#ifdef CONFIG_VSX
	if (cpu_has_feature(CPU_FTR_VSX))
		msr_all_available |= MSR_VSX;
#endif
#ifdef CONFIG_SPE
	if (cpu_has_feature(CPU_FTR_SPE))
		msr_all_available |= MSR_SPE;
#endif

	return 0;
}
early_initcall(init_msr_all_available);

void giveup_all(struct task_struct *tsk)
{
	unsigned long usermsr;

	if (!tsk->thread.regs)
		return;

	usermsr = tsk->thread.regs->msr;

	if ((usermsr & msr_all_available) == 0)
		return;

	msr_check_and_set(msr_all_available);
	check_if_tm_restore_required(tsk);

#ifdef CONFIG_PPC_FPU
	if (usermsr & MSR_FP)
		__giveup_fpu(tsk);
#endif
#ifdef CONFIG_ALTIVEC
	if (usermsr & MSR_VEC)
		__giveup_altivec(tsk);
#endif
#ifdef CONFIG_VSX
	if (usermsr & MSR_VSX)
		__giveup_vsx(tsk);
#endif
#ifdef CONFIG_SPE
	if (usermsr & MSR_SPE)
		__giveup_spe(tsk);
#endif

	msr_check_and_clear(msr_all_available);
}
EXPORT_SYMBOL(giveup_all);

void restore_math(struct pt_regs *regs)
{
	unsigned long msr;

	if (!msr_tm_active(regs->msr) &&
		!current->thread.load_fp && !loadvec(current->thread))
		return;

	msr = regs->msr;
	msr_check_and_set(msr_all_available);

	/*
	 * Only reload if the bit is not set in the user MSR, the bit BEING set
	 * indicates that the registers are hot
	 */
	if ((!(msr & MSR_FP)) && restore_fp(current))
		msr |= MSR_FP | current->thread.fpexc_mode;

	if ((!(msr & MSR_VEC)) && restore_altivec(current))
		msr |= MSR_VEC;

	if ((msr & (MSR_FP | MSR_VEC)) == (MSR_FP | MSR_VEC) &&
			restore_vsx(current)) {
		msr |= MSR_VSX;
	}

	msr_check_and_clear(msr_all_available);

	regs->msr = msr;
}

void save_all(struct task_struct *tsk)
{
	unsigned long usermsr;

	if (!tsk->thread.regs)
		return;

	usermsr = tsk->thread.regs->msr;

	if ((usermsr & msr_all_available) == 0)
		return;

	msr_check_and_set(msr_all_available);

	/*
	 * Saving the way the register space is in hardware, save_vsx boils
	 * down to a save_fpu() and save_altivec()
	 */
	if (usermsr & MSR_VSX) {
		save_vsx(tsk);
	} else {
		if (usermsr & MSR_FP)
			save_fpu(tsk);

		if (usermsr & MSR_VEC)
			save_altivec(tsk);
	}

	if (usermsr & MSR_SPE)
		__giveup_spe(tsk);

	msr_check_and_clear(msr_all_available);
}

void flush_all_to_thread(struct task_struct *tsk)
{
	if (tsk->thread.regs) {
		preempt_disable();
		BUG_ON(tsk != current);
		save_all(tsk);

#ifdef CONFIG_SPE
		if (tsk->thread.regs->msr & MSR_SPE)
			tsk->thread.spefscr = mfspr(SPRN_SPEFSCR);
#endif

		preempt_enable();
	}
}
EXPORT_SYMBOL(flush_all_to_thread);

#ifdef CONFIG_PPC_ADV_DEBUG_REGS
void do_send_trap(struct pt_regs *regs, unsigned long address,
		  unsigned long error_code, int signal_code, int breakpt)
{
	siginfo_t info;

	current->thread.trap_nr = signal_code;
	if (notify_die(DIE_DABR_MATCH, "dabr_match", regs, error_code,
			11, SIGSEGV) == NOTIFY_STOP)
		return;

	/* Deliver the signal to userspace */
	info.si_signo = SIGTRAP;
	info.si_errno = breakpt;	/* breakpoint or watchpoint id */
	info.si_code = signal_code;
	info.si_addr = (void __user *)address;
	force_sig_info(SIGTRAP, &info, current);
}
#else	/* !CONFIG_PPC_ADV_DEBUG_REGS */
void do_break (struct pt_regs *regs, unsigned long address,
		    unsigned long error_code)
{
	siginfo_t info;

	current->thread.trap_nr = TRAP_HWBKPT;
	if (notify_die(DIE_DABR_MATCH, "dabr_match", regs, error_code,
			11, SIGSEGV) == NOTIFY_STOP)
		return;

	if (debugger_break_match(regs))
		return;

	/* Clear the breakpoint */
	hw_breakpoint_disable();

	/* Deliver the signal to userspace */
	info.si_signo = SIGTRAP;
	info.si_errno = 0;
	info.si_code = TRAP_HWBKPT;
	info.si_addr = (void __user *)address;
	force_sig_info(SIGTRAP, &info, current);
}
#endif	/* CONFIG_PPC_ADV_DEBUG_REGS */

static DEFINE_PER_CPU(struct arch_hw_breakpoint, current_brk);

#ifdef CONFIG_PPC_ADV_DEBUG_REGS
/*
 * Set the debug registers back to their default "safe" values.
 */
static void set_debug_reg_defaults(struct thread_struct *thread)
{
	thread->debug.iac1 = thread->debug.iac2 = 0;
#if CONFIG_PPC_ADV_DEBUG_IACS > 2
	thread->debug.iac3 = thread->debug.iac4 = 0;
#endif
	thread->debug.dac1 = thread->debug.dac2 = 0;
#if CONFIG_PPC_ADV_DEBUG_DVCS > 0
	thread->debug.dvc1 = thread->debug.dvc2 = 0;
#endif
	thread->debug.dbcr0 = 0;
#ifdef CONFIG_BOOKE
	/*
	 * Force User/Supervisor bits to b11 (user-only MSR[PR]=1)
	 */
	thread->debug.dbcr1 = DBCR1_IAC1US | DBCR1_IAC2US |
			DBCR1_IAC3US | DBCR1_IAC4US;
	/*
	 * Force Data Address Compare User/Supervisor bits to be User-only
	 * (0b11 MSR[PR]=1) and set all other bits in DBCR2 register to be 0.
	 */
	thread->debug.dbcr2 = DBCR2_DAC1US | DBCR2_DAC2US;
#else
	thread->debug.dbcr1 = 0;
#endif
}

static void prime_debug_regs(struct debug_reg *debug)
{
	/*
	 * We could have inherited MSR_DE from userspace, since
	 * it doesn't get cleared on exception entry.  Make sure
	 * MSR_DE is clear before we enable any debug events.
	 */
	mtmsr(mfmsr() & ~MSR_DE);

	mtspr(SPRN_IAC1, debug->iac1);
	mtspr(SPRN_IAC2, debug->iac2);
#if CONFIG_PPC_ADV_DEBUG_IACS > 2
	mtspr(SPRN_IAC3, debug->iac3);
	mtspr(SPRN_IAC4, debug->iac4);
#endif
	mtspr(SPRN_DAC1, debug->dac1);
	mtspr(SPRN_DAC2, debug->dac2);
#if CONFIG_PPC_ADV_DEBUG_DVCS > 0
	mtspr(SPRN_DVC1, debug->dvc1);
	mtspr(SPRN_DVC2, debug->dvc2);
#endif
	mtspr(SPRN_DBCR0, debug->dbcr0);
	mtspr(SPRN_DBCR1, debug->dbcr1);
#ifdef CONFIG_BOOKE
	mtspr(SPRN_DBCR2, debug->dbcr2);
#endif
}
/*
 * Unless neither the old or new thread are making use of the
 * debug registers, set the debug registers from the values
 * stored in the new thread.
 */
void switch_booke_debug_regs(struct debug_reg *new_debug)
{
	if ((current->thread.debug.dbcr0 & DBCR0_IDM)
		|| (new_debug->dbcr0 & DBCR0_IDM))
			prime_debug_regs(new_debug);
}
EXPORT_SYMBOL_GPL(switch_booke_debug_regs);
#else	/* !CONFIG_PPC_ADV_DEBUG_REGS */
#ifndef CONFIG_HAVE_HW_BREAKPOINT
static void set_debug_reg_defaults(struct thread_struct *thread)
{
	thread->hw_brk.address = 0;
	thread->hw_brk.type = 0;
	set_breakpoint(&thread->hw_brk);
}
#endif /* !CONFIG_HAVE_HW_BREAKPOINT */
#endif	/* CONFIG_PPC_ADV_DEBUG_REGS */

#ifdef CONFIG_PPC_ADV_DEBUG_REGS
static inline int __set_dabr(unsigned long dabr, unsigned long dabrx)
{
	mtspr(SPRN_DAC1, dabr);
#ifdef CONFIG_PPC_47x
	isync();
#endif
	return 0;
}
#elif defined(CONFIG_PPC_BOOK3S)
static inline int __set_dabr(unsigned long dabr, unsigned long dabrx)
{
	mtspr(SPRN_DABR, dabr);
	if (cpu_has_feature(CPU_FTR_DABRX))
		mtspr(SPRN_DABRX, dabrx);
	return 0;
}
#else
static inline int __set_dabr(unsigned long dabr, unsigned long dabrx)
{
	return -EINVAL;
}
#endif

static inline int set_dabr(struct arch_hw_breakpoint *brk)
{
	unsigned long dabr, dabrx;

	dabr = brk->address | (brk->type & HW_BRK_TYPE_DABR);
	dabrx = ((brk->type >> 3) & 0x7);

	if (ppc_md.set_dabr)
		return ppc_md.set_dabr(dabr, dabrx);

	return __set_dabr(dabr, dabrx);
}

static inline int set_dawr(struct arch_hw_breakpoint *brk)
{
	unsigned long dawr, dawrx, mrd;

	dawr = brk->address;

	dawrx  = (brk->type & (HW_BRK_TYPE_READ | HW_BRK_TYPE_WRITE)) \
		                   << (63 - 58); //* read/write bits */
	dawrx |= ((brk->type & (HW_BRK_TYPE_TRANSLATE)) >> 2) \
		                   << (63 - 59); //* translate */
	dawrx |= (brk->type & (HW_BRK_TYPE_PRIV_ALL)) \
		                   >> 3; //* PRIM bits */
	/* dawr length is stored in field MDR bits 48:53.  Matches range in
	   doublewords (64 bits) baised by -1 eg. 0b000000=1DW and
	   0b111111=64DW.
	   brk->len is in bytes.
	   This aligns up to double word size, shifts and does the bias.
	*/
	mrd = ((brk->len + 7) >> 3) - 1;
	dawrx |= (mrd & 0x3f) << (63 - 53);

	if (ppc_md.set_dawr)
		return ppc_md.set_dawr(dawr, dawrx);
	mtspr(SPRN_DAWR, dawr);
	mtspr(SPRN_DAWRX, dawrx);
	return 0;
}

void __set_breakpoint(struct arch_hw_breakpoint *brk)
{
	memcpy(this_cpu_ptr(&current_brk), brk, sizeof(*brk));

	if (cpu_has_feature(CPU_FTR_DAWR))
		set_dawr(brk);
	else
		set_dabr(brk);
}

void set_breakpoint(struct arch_hw_breakpoint *brk)
{
	preempt_disable();
	__set_breakpoint(brk);
	preempt_enable();
}

#ifdef CONFIG_PPC64
DEFINE_PER_CPU(struct cpu_usage, cpu_usage_array);
#endif

static inline bool hw_brk_match(struct arch_hw_breakpoint *a,
			      struct arch_hw_breakpoint *b)
{
	if (a->address != b->address)
		return false;
	if (a->type != b->type)
		return false;
	if (a->len != b->len)
		return false;
	return true;
}

#ifdef CONFIG_PPC_TRANSACTIONAL_MEM

static inline bool tm_enabled(struct task_struct *tsk)
{
	return tsk && tsk->thread.regs && (tsk->thread.regs->msr & MSR_TM);
}

static void tm_reclaim_thread(struct thread_struct *thr,
			      struct thread_info *ti, uint8_t cause)
{
	/*
	 * Use the current MSR TM suspended bit to track if we have
	 * checkpointed state outstanding.
	 * On signal delivery, we'd normally reclaim the checkpointed
	 * state to obtain stack pointer (see:get_tm_stackpointer()).
	 * This will then directly return to userspace without going
	 * through __switch_to(). However, if the stack frame is bad,
	 * we need to exit this thread which calls __switch_to() which
	 * will again attempt to reclaim the already saved tm state.
	 * Hence we need to check that we've not already reclaimed
	 * this state.
	 * We do this using the current MSR, rather tracking it in
	 * some specific thread_struct bit, as it has the additional
	 * benefit of checking for a potential TM bad thing exception.
	 */
	if (!MSR_TM_SUSPENDED(mfmsr()))
		return;

	giveup_all(container_of(thr, struct task_struct, thread));

	tm_reclaim(thr, thr->ckpt_regs.msr, cause);
}

void tm_reclaim_current(uint8_t cause)
{
	tm_enable();
	tm_reclaim_thread(&current->thread, current_thread_info(), cause);
}

static inline void tm_reclaim_task(struct task_struct *tsk)
{
	/* We have to work out if we're switching from/to a task that's in the
	 * middle of a transaction.
	 *
	 * In switching we need to maintain a 2nd register state as
	 * oldtask->thread.ckpt_regs.  We tm_reclaim(oldproc); this saves the
	 * checkpointed (tbegin) state in ckpt_regs, ckfp_state and
	 * ckvr_state
	 *
	 * We also context switch (save) TFHAR/TEXASR/TFIAR in here.
	 */
	struct thread_struct *thr = &tsk->thread;

	if (!thr->regs)
		return;

	if (!MSR_TM_ACTIVE(thr->regs->msr))
		goto out_and_saveregs;

	TM_DEBUG("--- tm_reclaim on pid %d (NIP=%lx, "
		 "ccr=%lx, msr=%lx, trap=%lx)\n",
		 tsk->pid, thr->regs->nip,
		 thr->regs->ccr, thr->regs->msr,
		 thr->regs->trap);

	tm_reclaim_thread(thr, task_thread_info(tsk), TM_CAUSE_RESCHED);

	TM_DEBUG("--- tm_reclaim on pid %d complete\n",
		 tsk->pid);

out_and_saveregs:
	/* Always save the regs here, even if a transaction's not active.
	 * This context-switches a thread's TM info SPRs.  We do it here to
	 * be consistent with the restore path (in recheckpoint) which
	 * cannot happen later in _switch().
	 */
	tm_save_sprs(thr);
}

extern void __tm_recheckpoint(struct thread_struct *thread,
			      unsigned long orig_msr);

void tm_recheckpoint(struct thread_struct *thread,
		     unsigned long orig_msr)
{
	unsigned long flags;

	if (!(thread->regs->msr & MSR_TM))
		return;

	/* We really can't be interrupted here as the TEXASR registers can't
	 * change and later in the trecheckpoint code, we have a userspace R1.
	 * So let's hard disable over this region.
	 */
	local_irq_save(flags);
	hard_irq_disable();

	/* The TM SPRs are restored here, so that TEXASR.FS can be set
	 * before the trecheckpoint and no explosion occurs.
	 */
	tm_restore_sprs(thread);

	__tm_recheckpoint(thread, orig_msr);

	local_irq_restore(flags);
}

static inline void tm_recheckpoint_new_task(struct task_struct *new)
{
	unsigned long msr;

	if (!cpu_has_feature(CPU_FTR_TM))
		return;

	/* Recheckpoint the registers of the thread we're about to switch to.
	 *
	 * If the task was using FP, we non-lazily reload both the original and
	 * the speculative FP register states.  This is because the kernel
	 * doesn't see if/when a TM rollback occurs, so if we take an FP
	 * unavailable later, we are unable to determine which set of FP regs
	 * need to be restored.
	 */
	if (!tm_enabled(new))
		return;

	if (!MSR_TM_ACTIVE(new->thread.regs->msr)){
		tm_restore_sprs(&new->thread);
		return;
	}
	msr = new->thread.ckpt_regs.msr;
	/* Recheckpoint to restore original checkpointed register state. */
	TM_DEBUG("*** tm_recheckpoint of pid %d "
		 "(new->msr 0x%lx, new->origmsr 0x%lx)\n",
		 new->pid, new->thread.regs->msr, msr);

	tm_recheckpoint(&new->thread, msr);

	/*
	 * The checkpointed state has been restored but the live state has
	 * not, ensure all the math functionality is turned off to trigger
	 * restore_math() to reload.
	 */
	new->thread.regs->msr &= ~(MSR_FP | MSR_VEC | MSR_VSX);

	TM_DEBUG("*** tm_recheckpoint of pid %d complete "
		 "(kernel msr 0x%lx)\n",
		 new->pid, mfmsr());
}

static inline void __switch_to_tm(struct task_struct *prev,
		struct task_struct *new)
{
	if (cpu_has_feature(CPU_FTR_TM)) {
		if (tm_enabled(prev) || tm_enabled(new))
			tm_enable();

		if (tm_enabled(prev)) {
			prev->thread.load_tm++;
			tm_reclaim_task(prev);
			if (!MSR_TM_ACTIVE(prev->thread.regs->msr) && prev->thread.load_tm == 0)
				prev->thread.regs->msr &= ~MSR_TM;
		}

		tm_recheckpoint_new_task(new);
	}
}

/*
 * This is called if we are on the way out to userspace and the
 * TIF_RESTORE_TM flag is set.  It checks if we need to reload
 * FP and/or vector state and does so if necessary.
 * If userspace is inside a transaction (whether active or
 * suspended) and FP/VMX/VSX instructions have ever been enabled
 * inside that transaction, then we have to keep them enabled
 * and keep the FP/VMX/VSX state loaded while ever the transaction
 * continues.  The reason is that if we didn't, and subsequently
 * got a FP/VMX/VSX unavailable interrupt inside a transaction,
 * we don't know whether it's the same transaction, and thus we
 * don't know which of the checkpointed state and the transactional
 * state to use.
 */
void restore_tm_state(struct pt_regs *regs)
{
	unsigned long msr_diff;

	/*
	 * This is the only moment we should clear TIF_RESTORE_TM as
	 * it is here that ckpt_regs.msr and pt_regs.msr become the same
	 * again, anything else could lead to an incorrect ckpt_msr being
	 * saved and therefore incorrect signal contexts.
	 */
	clear_thread_flag(TIF_RESTORE_TM);
	if (!MSR_TM_ACTIVE(regs->msr))
		return;

	msr_diff = current->thread.ckpt_regs.msr & ~regs->msr;
	msr_diff &= MSR_FP | MSR_VEC | MSR_VSX;

	/* Ensure that restore_math() will restore */
	if (msr_diff & MSR_FP)
		current->thread.load_fp = 1;
<<<<<<< HEAD
#ifdef CONFIG_ALIVEC
=======
#ifdef CONFIG_ALTIVEC
>>>>>>> d06e622d
	if (cpu_has_feature(CPU_FTR_ALTIVEC) && msr_diff & MSR_VEC)
		current->thread.load_vec = 1;
#endif
	restore_math(regs);

	regs->msr |= msr_diff;
}

#else
#define tm_recheckpoint_new_task(new)
#define __switch_to_tm(prev, new)
#endif /* CONFIG_PPC_TRANSACTIONAL_MEM */

static inline void save_sprs(struct thread_struct *t)
{
#ifdef CONFIG_ALTIVEC
	if (cpu_has_feature(CPU_FTR_ALTIVEC))
		t->vrsave = mfspr(SPRN_VRSAVE);
#endif
#ifdef CONFIG_PPC_BOOK3S_64
	if (cpu_has_feature(CPU_FTR_DSCR))
		t->dscr = mfspr(SPRN_DSCR);

	if (cpu_has_feature(CPU_FTR_ARCH_207S)) {
		t->bescr = mfspr(SPRN_BESCR);
		t->ebbhr = mfspr(SPRN_EBBHR);
		t->ebbrr = mfspr(SPRN_EBBRR);

		t->fscr = mfspr(SPRN_FSCR);

		/*
		 * Note that the TAR is not available for use in the kernel.
		 * (To provide this, the TAR should be backed up/restored on
		 * exception entry/exit instead, and be in pt_regs.  FIXME,
		 * this should be in pt_regs anyway (for debug).)
		 */
		t->tar = mfspr(SPRN_TAR);
	}

	if (cpu_has_feature(CPU_FTR_ARCH_300)) {
		/* Conditionally save Load Monitor registers, if enabled */
		if (t->fscr & FSCR_LM) {
			t->lmrr = mfspr(SPRN_LMRR);
			t->lmser = mfspr(SPRN_LMSER);
		}
	}
#endif
}

static inline void restore_sprs(struct thread_struct *old_thread,
				struct thread_struct *new_thread)
{
#ifdef CONFIG_ALTIVEC
	if (cpu_has_feature(CPU_FTR_ALTIVEC) &&
	    old_thread->vrsave != new_thread->vrsave)
		mtspr(SPRN_VRSAVE, new_thread->vrsave);
#endif
#ifdef CONFIG_PPC_BOOK3S_64
	if (cpu_has_feature(CPU_FTR_DSCR)) {
		u64 dscr = get_paca()->dscr_default;
		if (new_thread->dscr_inherit)
			dscr = new_thread->dscr;

		if (old_thread->dscr != dscr)
			mtspr(SPRN_DSCR, dscr);
	}

	if (cpu_has_feature(CPU_FTR_ARCH_207S)) {
		if (old_thread->bescr != new_thread->bescr)
			mtspr(SPRN_BESCR, new_thread->bescr);
		if (old_thread->ebbhr != new_thread->ebbhr)
			mtspr(SPRN_EBBHR, new_thread->ebbhr);
		if (old_thread->ebbrr != new_thread->ebbrr)
			mtspr(SPRN_EBBRR, new_thread->ebbrr);

		if (old_thread->fscr != new_thread->fscr)
			mtspr(SPRN_FSCR, new_thread->fscr);

		if (old_thread->tar != new_thread->tar)
			mtspr(SPRN_TAR, new_thread->tar);
	}

	if (cpu_has_feature(CPU_FTR_ARCH_300)) {
		/* Conditionally restore Load Monitor registers, if enabled */
		if (new_thread->fscr & FSCR_LM) {
			if (old_thread->lmrr != new_thread->lmrr)
				mtspr(SPRN_LMRR, new_thread->lmrr);
			if (old_thread->lmser != new_thread->lmser)
				mtspr(SPRN_LMSER, new_thread->lmser);
		}
	}
#endif
}

struct task_struct *__switch_to(struct task_struct *prev,
	struct task_struct *new)
{
	struct thread_struct *new_thread, *old_thread;
	struct task_struct *last;
#ifdef CONFIG_PPC_BOOK3S_64
	struct ppc64_tlb_batch *batch;
#endif

	new_thread = &new->thread;
	old_thread = &current->thread;

	WARN_ON(!irqs_disabled());

#ifdef CONFIG_PPC64
	/*
	 * Collect processor utilization data per process
	 */
	if (firmware_has_feature(FW_FEATURE_SPLPAR)) {
		struct cpu_usage *cu = this_cpu_ptr(&cpu_usage_array);
		long unsigned start_tb, current_tb;
		start_tb = old_thread->start_tb;
		cu->current_tb = current_tb = mfspr(SPRN_PURR);
		old_thread->accum_tb += (current_tb - start_tb);
		new_thread->start_tb = current_tb;
	}
#endif /* CONFIG_PPC64 */

#ifdef CONFIG_PPC_STD_MMU_64
	batch = this_cpu_ptr(&ppc64_tlb_batch);
	if (batch->active) {
		current_thread_info()->local_flags |= _TLF_LAZY_MMU;
		if (batch->index)
			__flush_tlb_pending(batch);
		batch->active = 0;
	}
#endif /* CONFIG_PPC_STD_MMU_64 */

#ifdef CONFIG_PPC_ADV_DEBUG_REGS
	switch_booke_debug_regs(&new->thread.debug);
#else
/*
 * For PPC_BOOK3S_64, we use the hw-breakpoint interfaces that would
 * schedule DABR
 */
#ifndef CONFIG_HAVE_HW_BREAKPOINT
	if (unlikely(!hw_brk_match(this_cpu_ptr(&current_brk), &new->thread.hw_brk)))
		__set_breakpoint(&new->thread.hw_brk);
#endif /* CONFIG_HAVE_HW_BREAKPOINT */
#endif

	/*
	 * We need to save SPRs before treclaim/trecheckpoint as these will
	 * change a number of them.
	 */
	save_sprs(&prev->thread);

	/* Save FPU, Altivec, VSX and SPE state */
	giveup_all(prev);

	__switch_to_tm(prev, new);

	/*
	 * We can't take a PMU exception inside _switch() since there is a
	 * window where the kernel stack SLB and the kernel stack are out
	 * of sync. Hard disable here.
	 */
	hard_irq_disable();

	/*
	 * Call restore_sprs() before calling _switch(). If we move it after
	 * _switch() then we miss out on calling it for new tasks. The reason
	 * for this is we manually create a stack frame for new tasks that
	 * directly returns through ret_from_fork() or
	 * ret_from_kernel_thread(). See copy_thread() for details.
	 */
	restore_sprs(old_thread, new_thread);

	last = _switch(old_thread, new_thread);

#ifdef CONFIG_PPC_STD_MMU_64
	if (current_thread_info()->local_flags & _TLF_LAZY_MMU) {
		current_thread_info()->local_flags &= ~_TLF_LAZY_MMU;
		batch = this_cpu_ptr(&ppc64_tlb_batch);
		batch->active = 1;
	}

	if (current_thread_info()->task->thread.regs)
		restore_math(current_thread_info()->task->thread.regs);
#endif /* CONFIG_PPC_STD_MMU_64 */

	return last;
}

static int instructions_to_print = 16;

static void show_instructions(struct pt_regs *regs)
{
	int i;
	unsigned long pc = regs->nip - (instructions_to_print * 3 / 4 *
			sizeof(int));

	printk("Instruction dump:");

	for (i = 0; i < instructions_to_print; i++) {
		int instr;

		if (!(i % 8))
			printk("\n");

#if !defined(CONFIG_BOOKE)
		/* If executing with the IMMU off, adjust pc rather
		 * than print XXXXXXXX.
		 */
		if (!(regs->msr & MSR_IR))
			pc = (unsigned long)phys_to_virt(pc);
#endif

		if (!__kernel_text_address(pc) ||
		     probe_kernel_address((unsigned int __user *)pc, instr)) {
			printk(KERN_CONT "XXXXXXXX ");
		} else {
			if (regs->nip == pc)
				printk(KERN_CONT "<%08x> ", instr);
			else
				printk(KERN_CONT "%08x ", instr);
		}

		pc += sizeof(int);
	}

	printk("\n");
}

struct regbit {
	unsigned long bit;
	const char *name;
};

static struct regbit msr_bits[] = {
#if defined(CONFIG_PPC64) && !defined(CONFIG_BOOKE)
	{MSR_SF,	"SF"},
	{MSR_HV,	"HV"},
#endif
	{MSR_VEC,	"VEC"},
	{MSR_VSX,	"VSX"},
#ifdef CONFIG_BOOKE
	{MSR_CE,	"CE"},
#endif
	{MSR_EE,	"EE"},
	{MSR_PR,	"PR"},
	{MSR_FP,	"FP"},
	{MSR_ME,	"ME"},
#ifdef CONFIG_BOOKE
	{MSR_DE,	"DE"},
#else
	{MSR_SE,	"SE"},
	{MSR_BE,	"BE"},
#endif
	{MSR_IR,	"IR"},
	{MSR_DR,	"DR"},
	{MSR_PMM,	"PMM"},
#ifndef CONFIG_BOOKE
	{MSR_RI,	"RI"},
	{MSR_LE,	"LE"},
#endif
	{0,		NULL}
};

static void print_bits(unsigned long val, struct regbit *bits, const char *sep)
{
	const char *s = "";

	for (; bits->bit; ++bits)
		if (val & bits->bit) {
			printk("%s%s", s, bits->name);
			s = sep;
		}
}

#ifdef CONFIG_PPC_TRANSACTIONAL_MEM
static struct regbit msr_tm_bits[] = {
	{MSR_TS_T,	"T"},
	{MSR_TS_S,	"S"},
	{MSR_TM,	"E"},
	{0,		NULL}
};

static void print_tm_bits(unsigned long val)
{
/*
 * This only prints something if at least one of the TM bit is set.
 * Inside the TM[], the output means:
 *   E: Enabled		(bit 32)
 *   S: Suspended	(bit 33)
 *   T: Transactional	(bit 34)
 */
	if (val & (MSR_TM | MSR_TS_S | MSR_TS_T)) {
		printk(",TM[");
		print_bits(val, msr_tm_bits, "");
		printk("]");
	}
}
#else
static void print_tm_bits(unsigned long val) {}
#endif

static void print_msr_bits(unsigned long val)
{
	printk("<");
	print_bits(val, msr_bits, ",");
	print_tm_bits(val);
	printk(">");
}

#ifdef CONFIG_PPC64
#define REG		"%016lx"
#define REGS_PER_LINE	4
#define LAST_VOLATILE	13
#else
#define REG		"%08lx"
#define REGS_PER_LINE	8
#define LAST_VOLATILE	12
#endif

void show_regs(struct pt_regs * regs)
{
	int i, trap;

	show_regs_print_info(KERN_DEFAULT);

	printk("NIP: "REG" LR: "REG" CTR: "REG"\n",
	       regs->nip, regs->link, regs->ctr);
	printk("REGS: %p TRAP: %04lx   %s  (%s)\n",
	       regs, regs->trap, print_tainted(), init_utsname()->release);
	printk("MSR: "REG" ", regs->msr);
	print_msr_bits(regs->msr);
	printk("  CR: %08lx  XER: %08lx\n", regs->ccr, regs->xer);
	trap = TRAP(regs);
	if ((regs->trap != 0xc00) && cpu_has_feature(CPU_FTR_CFAR))
		printk("CFAR: "REG" ", regs->orig_gpr3);
	if (trap == 0x200 || trap == 0x300 || trap == 0x600)
#if defined(CONFIG_4xx) || defined(CONFIG_BOOKE)
		printk("DEAR: "REG" ESR: "REG" ", regs->dar, regs->dsisr);
#else
		printk("DAR: "REG" DSISR: %08lx ", regs->dar, regs->dsisr);
#endif
#ifdef CONFIG_PPC64
	printk("SOFTE: %ld ", regs->softe);
#endif
#ifdef CONFIG_PPC_TRANSACTIONAL_MEM
	if (MSR_TM_ACTIVE(regs->msr))
		printk("\nPACATMSCRATCH: %016llx ", get_paca()->tm_scratch);
#endif

	for (i = 0;  i < 32;  i++) {
		if ((i % REGS_PER_LINE) == 0)
			printk("\nGPR%02d: ", i);
		printk(REG " ", regs->gpr[i]);
		if (i == LAST_VOLATILE && !FULL_REGS(regs))
			break;
	}
	printk("\n");
#ifdef CONFIG_KALLSYMS
	/*
	 * Lookup NIP late so we have the best change of getting the
	 * above info out without failing
	 */
	printk("NIP ["REG"] %pS\n", regs->nip, (void *)regs->nip);
	printk("LR ["REG"] %pS\n", regs->link, (void *)regs->link);
#endif
	show_stack(current, (unsigned long *) regs->gpr[1]);
	if (!user_mode(regs))
		show_instructions(regs);
}

void flush_thread(void)
{
#ifdef CONFIG_HAVE_HW_BREAKPOINT
	flush_ptrace_hw_breakpoint(current);
#else /* CONFIG_HAVE_HW_BREAKPOINT */
	set_debug_reg_defaults(&current->thread);
#endif /* CONFIG_HAVE_HW_BREAKPOINT */
}

void
release_thread(struct task_struct *t)
{
}

/*
 * this gets called so that we can store coprocessor state into memory and
 * copy the current task into the new thread.
 */
int arch_dup_task_struct(struct task_struct *dst, struct task_struct *src)
{
	flush_all_to_thread(src);
	/*
	 * Flush TM state out so we can copy it.  __switch_to_tm() does this
	 * flush but it removes the checkpointed state from the current CPU and
	 * transitions the CPU out of TM mode.  Hence we need to call
	 * tm_recheckpoint_new_task() (on the same task) to restore the
	 * checkpointed state back and the TM mode.
	 *
	 * Can't pass dst because it isn't ready. Doesn't matter, passing
	 * dst is only important for __switch_to()
	 */
	__switch_to_tm(src, src);

	*dst = *src;

	clear_task_ebb(dst);

	return 0;
}

static void setup_ksp_vsid(struct task_struct *p, unsigned long sp)
{
#ifdef CONFIG_PPC_STD_MMU_64
	unsigned long sp_vsid;
	unsigned long llp = mmu_psize_defs[mmu_linear_psize].sllp;

	if (radix_enabled())
		return;

	if (mmu_has_feature(MMU_FTR_1T_SEGMENT))
		sp_vsid = get_kernel_vsid(sp, MMU_SEGSIZE_1T)
			<< SLB_VSID_SHIFT_1T;
	else
		sp_vsid = get_kernel_vsid(sp, MMU_SEGSIZE_256M)
			<< SLB_VSID_SHIFT;
	sp_vsid |= SLB_VSID_KERNEL | llp;
	p->thread.ksp_vsid = sp_vsid;
#endif
}

/*
 * Copy a thread..
 */

/*
 * Copy architecture-specific thread state
 */
int copy_thread(unsigned long clone_flags, unsigned long usp,
		unsigned long kthread_arg, struct task_struct *p)
{
	struct pt_regs *childregs, *kregs;
	extern void ret_from_fork(void);
	extern void ret_from_kernel_thread(void);
	void (*f)(void);
	unsigned long sp = (unsigned long)task_stack_page(p) + THREAD_SIZE;
	struct thread_info *ti = task_thread_info(p);

	klp_init_thread_info(ti);

	/* Copy registers */
	sp -= sizeof(struct pt_regs);
	childregs = (struct pt_regs *) sp;
	if (unlikely(p->flags & PF_KTHREAD)) {
		/* kernel thread */
		memset(childregs, 0, sizeof(struct pt_regs));
		childregs->gpr[1] = sp + sizeof(struct pt_regs);
		/* function */
		if (usp)
			childregs->gpr[14] = ppc_function_entry((void *)usp);
#ifdef CONFIG_PPC64
		clear_tsk_thread_flag(p, TIF_32BIT);
		childregs->softe = 1;
#endif
		childregs->gpr[15] = kthread_arg;
		p->thread.regs = NULL;	/* no user register state */
		ti->flags |= _TIF_RESTOREALL;
		f = ret_from_kernel_thread;
	} else {
		/* user thread */
		struct pt_regs *regs = current_pt_regs();
		CHECK_FULL_REGS(regs);
		*childregs = *regs;
		if (usp)
			childregs->gpr[1] = usp;
		p->thread.regs = childregs;
		childregs->gpr[3] = 0;  /* Result from fork() */
		if (clone_flags & CLONE_SETTLS) {
#ifdef CONFIG_PPC64
			if (!is_32bit_task())
				childregs->gpr[13] = childregs->gpr[6];
			else
#endif
				childregs->gpr[2] = childregs->gpr[6];
		}

		f = ret_from_fork;
	}
	childregs->msr &= ~(MSR_FP|MSR_VEC|MSR_VSX);
	sp -= STACK_FRAME_OVERHEAD;

	/*
	 * The way this works is that at some point in the future
	 * some task will call _switch to switch to the new task.
	 * That will pop off the stack frame created below and start
	 * the new task running at ret_from_fork.  The new task will
	 * do some house keeping and then return from the fork or clone
	 * system call, using the stack frame created above.
	 */
	((unsigned long *)sp)[0] = 0;
	sp -= sizeof(struct pt_regs);
	kregs = (struct pt_regs *) sp;
	sp -= STACK_FRAME_OVERHEAD;
	p->thread.ksp = sp;
#ifdef CONFIG_PPC32
	p->thread.ksp_limit = (unsigned long)task_stack_page(p) +
				_ALIGN_UP(sizeof(struct thread_info), 16);
#endif
#ifdef CONFIG_HAVE_HW_BREAKPOINT
	p->thread.ptrace_bps[0] = NULL;
#endif

	p->thread.fp_save_area = NULL;
#ifdef CONFIG_ALTIVEC
	p->thread.vr_save_area = NULL;
#endif

	setup_ksp_vsid(p, sp);

#ifdef CONFIG_PPC64 
	if (cpu_has_feature(CPU_FTR_DSCR)) {
		p->thread.dscr_inherit = current->thread.dscr_inherit;
		p->thread.dscr = mfspr(SPRN_DSCR);
	}
	if (cpu_has_feature(CPU_FTR_HAS_PPR))
		p->thread.ppr = INIT_PPR;
#endif
	kregs->nip = ppc_function_entry(f);
	return 0;
}

/*
 * Set up a thread for executing a new program
 */
void start_thread(struct pt_regs *regs, unsigned long start, unsigned long sp)
{
#ifdef CONFIG_PPC64
	unsigned long load_addr = regs->gpr[2];	/* saved by ELF_PLAT_INIT */
#endif

	/*
	 * If we exec out of a kernel thread then thread.regs will not be
	 * set.  Do it now.
	 */
	if (!current->thread.regs) {
		struct pt_regs *regs = task_stack_page(current) + THREAD_SIZE;
		current->thread.regs = regs - 1;
	}

#ifdef CONFIG_PPC_TRANSACTIONAL_MEM
	/*
	 * Clear any transactional state, we're exec()ing. The cause is
	 * not important as there will never be a recheckpoint so it's not
	 * user visible.
	 */
	if (MSR_TM_SUSPENDED(mfmsr()))
		tm_reclaim_current(0);
#endif

	memset(regs->gpr, 0, sizeof(regs->gpr));
	regs->ctr = 0;
	regs->link = 0;
	regs->xer = 0;
	regs->ccr = 0;
	regs->gpr[1] = sp;

	/*
	 * We have just cleared all the nonvolatile GPRs, so make
	 * FULL_REGS(regs) return true.  This is necessary to allow
	 * ptrace to examine the thread immediately after exec.
	 */
	regs->trap &= ~1UL;

#ifdef CONFIG_PPC32
	regs->mq = 0;
	regs->nip = start;
	regs->msr = MSR_USER;
#else
	if (!is_32bit_task()) {
		unsigned long entry;

		if (is_elf2_task()) {
			/* Look ma, no function descriptors! */
			entry = start;

			/*
			 * Ulrich says:
			 *   The latest iteration of the ABI requires that when
			 *   calling a function (at its global entry point),
			 *   the caller must ensure r12 holds the entry point
			 *   address (so that the function can quickly
			 *   establish addressability).
			 */
			regs->gpr[12] = start;
			/* Make sure that's restored on entry to userspace. */
			set_thread_flag(TIF_RESTOREALL);
		} else {
			unsigned long toc;

			/* start is a relocated pointer to the function
			 * descriptor for the elf _start routine.  The first
			 * entry in the function descriptor is the entry
			 * address of _start and the second entry is the TOC
			 * value we need to use.
			 */
			__get_user(entry, (unsigned long __user *)start);
			__get_user(toc, (unsigned long __user *)start+1);

			/* Check whether the e_entry function descriptor entries
			 * need to be relocated before we can use them.
			 */
			if (load_addr != 0) {
				entry += load_addr;
				toc   += load_addr;
			}
			regs->gpr[2] = toc;
		}
		regs->nip = entry;
		regs->msr = MSR_USER64;
	} else {
		regs->nip = start;
		regs->gpr[2] = 0;
		regs->msr = MSR_USER32;
	}
#endif
#ifdef CONFIG_VSX
	current->thread.used_vsr = 0;
#endif
	memset(&current->thread.fp_state, 0, sizeof(current->thread.fp_state));
	current->thread.fp_save_area = NULL;
#ifdef CONFIG_ALTIVEC
	memset(&current->thread.vr_state, 0, sizeof(current->thread.vr_state));
	current->thread.vr_state.vscr.u[3] = 0x00010000; /* Java mode disabled */
	current->thread.vr_save_area = NULL;
	current->thread.vrsave = 0;
	current->thread.used_vr = 0;
#endif /* CONFIG_ALTIVEC */
#ifdef CONFIG_SPE
	memset(current->thread.evr, 0, sizeof(current->thread.evr));
	current->thread.acc = 0;
	current->thread.spefscr = 0;
	current->thread.used_spe = 0;
#endif /* CONFIG_SPE */
#ifdef CONFIG_PPC_TRANSACTIONAL_MEM
	current->thread.tm_tfhar = 0;
	current->thread.tm_texasr = 0;
	current->thread.tm_tfiar = 0;
#endif /* CONFIG_PPC_TRANSACTIONAL_MEM */
}
EXPORT_SYMBOL(start_thread);

#define PR_FP_ALL_EXCEPT (PR_FP_EXC_DIV | PR_FP_EXC_OVF | PR_FP_EXC_UND \
		| PR_FP_EXC_RES | PR_FP_EXC_INV)

int set_fpexc_mode(struct task_struct *tsk, unsigned int val)
{
	struct pt_regs *regs = tsk->thread.regs;

	/* This is a bit hairy.  If we are an SPE enabled  processor
	 * (have embedded fp) we store the IEEE exception enable flags in
	 * fpexc_mode.  fpexc_mode is also used for setting FP exception
	 * mode (asyn, precise, disabled) for 'Classic' FP. */
	if (val & PR_FP_EXC_SW_ENABLE) {
#ifdef CONFIG_SPE
		if (cpu_has_feature(CPU_FTR_SPE)) {
			/*
			 * When the sticky exception bits are set
			 * directly by userspace, it must call prctl
			 * with PR_GET_FPEXC (with PR_FP_EXC_SW_ENABLE
			 * in the existing prctl settings) or
			 * PR_SET_FPEXC (with PR_FP_EXC_SW_ENABLE in
			 * the bits being set).  <fenv.h> functions
			 * saving and restoring the whole
			 * floating-point environment need to do so
			 * anyway to restore the prctl settings from
			 * the saved environment.
			 */
			tsk->thread.spefscr_last = mfspr(SPRN_SPEFSCR);
			tsk->thread.fpexc_mode = val &
				(PR_FP_EXC_SW_ENABLE | PR_FP_ALL_EXCEPT);
			return 0;
		} else {
			return -EINVAL;
		}
#else
		return -EINVAL;
#endif
	}

	/* on a CONFIG_SPE this does not hurt us.  The bits that
	 * __pack_fe01 use do not overlap with bits used for
	 * PR_FP_EXC_SW_ENABLE.  Additionally, the MSR[FE0,FE1] bits
	 * on CONFIG_SPE implementations are reserved so writing to
	 * them does not change anything */
	if (val > PR_FP_EXC_PRECISE)
		return -EINVAL;
	tsk->thread.fpexc_mode = __pack_fe01(val);
	if (regs != NULL && (regs->msr & MSR_FP) != 0)
		regs->msr = (regs->msr & ~(MSR_FE0|MSR_FE1))
			| tsk->thread.fpexc_mode;
	return 0;
}

int get_fpexc_mode(struct task_struct *tsk, unsigned long adr)
{
	unsigned int val;

	if (tsk->thread.fpexc_mode & PR_FP_EXC_SW_ENABLE)
#ifdef CONFIG_SPE
		if (cpu_has_feature(CPU_FTR_SPE)) {
			/*
			 * When the sticky exception bits are set
			 * directly by userspace, it must call prctl
			 * with PR_GET_FPEXC (with PR_FP_EXC_SW_ENABLE
			 * in the existing prctl settings) or
			 * PR_SET_FPEXC (with PR_FP_EXC_SW_ENABLE in
			 * the bits being set).  <fenv.h> functions
			 * saving and restoring the whole
			 * floating-point environment need to do so
			 * anyway to restore the prctl settings from
			 * the saved environment.
			 */
			tsk->thread.spefscr_last = mfspr(SPRN_SPEFSCR);
			val = tsk->thread.fpexc_mode;
		} else
			return -EINVAL;
#else
		return -EINVAL;
#endif
	else
		val = __unpack_fe01(tsk->thread.fpexc_mode);
	return put_user(val, (unsigned int __user *) adr);
}

int set_endian(struct task_struct *tsk, unsigned int val)
{
	struct pt_regs *regs = tsk->thread.regs;

	if ((val == PR_ENDIAN_LITTLE && !cpu_has_feature(CPU_FTR_REAL_LE)) ||
	    (val == PR_ENDIAN_PPC_LITTLE && !cpu_has_feature(CPU_FTR_PPC_LE)))
		return -EINVAL;

	if (regs == NULL)
		return -EINVAL;

	if (val == PR_ENDIAN_BIG)
		regs->msr &= ~MSR_LE;
	else if (val == PR_ENDIAN_LITTLE || val == PR_ENDIAN_PPC_LITTLE)
		regs->msr |= MSR_LE;
	else
		return -EINVAL;

	return 0;
}

int get_endian(struct task_struct *tsk, unsigned long adr)
{
	struct pt_regs *regs = tsk->thread.regs;
	unsigned int val;

	if (!cpu_has_feature(CPU_FTR_PPC_LE) &&
	    !cpu_has_feature(CPU_FTR_REAL_LE))
		return -EINVAL;

	if (regs == NULL)
		return -EINVAL;

	if (regs->msr & MSR_LE) {
		if (cpu_has_feature(CPU_FTR_REAL_LE))
			val = PR_ENDIAN_LITTLE;
		else
			val = PR_ENDIAN_PPC_LITTLE;
	} else
		val = PR_ENDIAN_BIG;

	return put_user(val, (unsigned int __user *)adr);
}

int set_unalign_ctl(struct task_struct *tsk, unsigned int val)
{
	tsk->thread.align_ctl = val;
	return 0;
}

int get_unalign_ctl(struct task_struct *tsk, unsigned long adr)
{
	return put_user(tsk->thread.align_ctl, (unsigned int __user *)adr);
}

static inline int valid_irq_stack(unsigned long sp, struct task_struct *p,
				  unsigned long nbytes)
{
	unsigned long stack_page;
	unsigned long cpu = task_cpu(p);

	/*
	 * Avoid crashing if the stack has overflowed and corrupted
	 * task_cpu(p), which is in the thread_info struct.
	 */
	if (cpu < NR_CPUS && cpu_possible(cpu)) {
		stack_page = (unsigned long) hardirq_ctx[cpu];
		if (sp >= stack_page + sizeof(struct thread_struct)
		    && sp <= stack_page + THREAD_SIZE - nbytes)
			return 1;

		stack_page = (unsigned long) softirq_ctx[cpu];
		if (sp >= stack_page + sizeof(struct thread_struct)
		    && sp <= stack_page + THREAD_SIZE - nbytes)
			return 1;
	}
	return 0;
}

int validate_sp(unsigned long sp, struct task_struct *p,
		       unsigned long nbytes)
{
	unsigned long stack_page = (unsigned long)task_stack_page(p);

	if (sp >= stack_page + sizeof(struct thread_struct)
	    && sp <= stack_page + THREAD_SIZE - nbytes)
		return 1;

	return valid_irq_stack(sp, p, nbytes);
}

EXPORT_SYMBOL(validate_sp);

unsigned long get_wchan(struct task_struct *p)
{
	unsigned long ip, sp;
	int count = 0;

	if (!p || p == current || p->state == TASK_RUNNING)
		return 0;

	sp = p->thread.ksp;
	if (!validate_sp(sp, p, STACK_FRAME_OVERHEAD))
		return 0;

	do {
		sp = *(unsigned long *)sp;
		if (!validate_sp(sp, p, STACK_FRAME_OVERHEAD))
			return 0;
		if (count > 0) {
			ip = ((unsigned long *)sp)[STACK_FRAME_LR_SAVE];
			if (!in_sched_functions(ip))
				return ip;
		}
	} while (count++ < 16);
	return 0;
}

static int kstack_depth_to_print = CONFIG_PRINT_STACK_DEPTH;

void show_stack(struct task_struct *tsk, unsigned long *stack)
{
	unsigned long sp, ip, lr, newsp;
	int count = 0;
	int firstframe = 1;
#ifdef CONFIG_FUNCTION_GRAPH_TRACER
	int curr_frame = current->curr_ret_stack;
	extern void return_to_handler(void);
	unsigned long rth = (unsigned long)return_to_handler;
#endif

	sp = (unsigned long) stack;
	if (tsk == NULL)
		tsk = current;
	if (sp == 0) {
		if (tsk == current)
			sp = current_stack_pointer();
		else
			sp = tsk->thread.ksp;
	}

	lr = 0;
	printk("Call Trace:\n");
	do {
		if (!validate_sp(sp, tsk, STACK_FRAME_OVERHEAD))
			return;

		stack = (unsigned long *) sp;
		newsp = stack[0];
		ip = stack[STACK_FRAME_LR_SAVE];
		if (!firstframe || ip != lr) {
			printk("["REG"] ["REG"] %pS", sp, ip, (void *)ip);
#ifdef CONFIG_FUNCTION_GRAPH_TRACER
			if ((ip == rth) && curr_frame >= 0) {
				printk(" (%pS)",
				       (void *)current->ret_stack[curr_frame].ret);
				curr_frame--;
			}
#endif
			if (firstframe)
				printk(" (unreliable)");
			printk("\n");
		}
		firstframe = 0;

		/*
		 * See if this is an exception frame.
		 * We look for the "regshere" marker in the current frame.
		 */
		if (validate_sp(sp, tsk, STACK_INT_FRAME_SIZE)
		    && stack[STACK_FRAME_MARKER] == STACK_FRAME_REGS_MARKER) {
			struct pt_regs *regs = (struct pt_regs *)
				(sp + STACK_FRAME_OVERHEAD);
			lr = regs->link;
			printk("--- interrupt: %lx at %pS\n    LR = %pS\n",
			       regs->trap, (void *)regs->nip, (void *)lr);
			firstframe = 1;
		}

		sp = newsp;
	} while (count++ < kstack_depth_to_print);
}

#ifdef CONFIG_PPC64
/* Called with hard IRQs off */
void notrace __ppc64_runlatch_on(void)
{
	struct thread_info *ti = current_thread_info();
	unsigned long ctrl;

	ctrl = mfspr(SPRN_CTRLF);
	ctrl |= CTRL_RUNLATCH;
	mtspr(SPRN_CTRLT, ctrl);

	ti->local_flags |= _TLF_RUNLATCH;
}

/* Called with hard IRQs off */
void notrace __ppc64_runlatch_off(void)
{
	struct thread_info *ti = current_thread_info();
	unsigned long ctrl;

	ti->local_flags &= ~_TLF_RUNLATCH;

	ctrl = mfspr(SPRN_CTRLF);
	ctrl &= ~CTRL_RUNLATCH;
	mtspr(SPRN_CTRLT, ctrl);
}
#endif /* CONFIG_PPC64 */

unsigned long arch_align_stack(unsigned long sp)
{
	if (!(current->personality & ADDR_NO_RANDOMIZE) && randomize_va_space)
		sp -= get_random_int() & ~PAGE_MASK;
	return sp & ~0xf;
}

static inline unsigned long brk_rnd(void)
{
        unsigned long rnd = 0;

	/* 8MB for 32bit, 1GB for 64bit */
	if (is_32bit_task())
		rnd = (get_random_long() % (1UL<<(23-PAGE_SHIFT)));
	else
		rnd = (get_random_long() % (1UL<<(30-PAGE_SHIFT)));

	return rnd << PAGE_SHIFT;
}

unsigned long arch_randomize_brk(struct mm_struct *mm)
{
	unsigned long base = mm->brk;
	unsigned long ret;

#ifdef CONFIG_PPC_STD_MMU_64
	/*
	 * If we are using 1TB segments and we are allowed to randomise
	 * the heap, we can put it above 1TB so it is backed by a 1TB
	 * segment. Otherwise the heap will be in the bottom 1TB
	 * which always uses 256MB segments and this may result in a
	 * performance penalty. We don't need to worry about radix. For
	 * radix, mmu_highuser_ssize remains unchanged from 256MB.
	 */
	if (!is_32bit_task() && (mmu_highuser_ssize == MMU_SEGSIZE_1T))
		base = max_t(unsigned long, mm->brk, 1UL << SID_SHIFT_1T);
#endif

	ret = PAGE_ALIGN(base + brk_rnd());

	if (ret < mm->brk)
		return mm->brk;

	return ret;
}
<|MERGE_RESOLUTION|>--- conflicted
+++ resolved
@@ -1012,11 +1012,7 @@
 	/* Ensure that restore_math() will restore */
 	if (msr_diff & MSR_FP)
 		current->thread.load_fp = 1;
-<<<<<<< HEAD
-#ifdef CONFIG_ALIVEC
-=======
 #ifdef CONFIG_ALTIVEC
->>>>>>> d06e622d
 	if (cpu_has_feature(CPU_FTR_ALTIVEC) && msr_diff & MSR_VEC)
 		current->thread.load_vec = 1;
 #endif
